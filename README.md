--- conflicted
+++ resolved
@@ -112,8 +112,4 @@
 
 Once the code is copied over, the npm scopes and all code references are updated to reflect the new scopes of `@backstage-community/plugin-*`, and a changeset is created for the package to be published. The versions are kept the same for now, but the resulting changeset will publish the next version along, so if the package released at `1.25.0` was `0.10.0` then the new version will be `@backstage-community/plugin-todo` `0.10.1`.
 
-<<<<<<< HEAD
-Of course, there could be simplifications to this workspace list and some workspaces will be merged into one, like for example the `github-` workspaces could become one `github` workspace instead, but for the initial migration, we will keep them separate.
-=======
-There is a commit that is created in the `monorepo` on either a specified branch as `--branch` or on a new branch that is created for the migration. In this commit is a deprecation and a changeset for this package to go out, so `0.10.1` in `@backstage/plugin-todo` will be marked as deprecated and replaced with `@backstage-community/plugin-todo` as the same version.
->>>>>>> 1120e303
+There is a commit that is created in the `monorepo` on either a specified branch as `--branch` or on a new branch that is created for the migration. In this commit is a deprecation and a changeset for this package to go out, so `0.10.1` in `@backstage/plugin-todo` will be marked as deprecated and replaced with `@backstage-community/plugin-todo` as the same version.