{
<<<<<<< HEAD
  "version": "1.28.0"
=======
  "version": "1.29.1"
>>>>>>> 2e8cb22c
}<|MERGE_RESOLUTION|>--- conflicted
+++ resolved
@@ -1,7 +1,3 @@
 {
-<<<<<<< HEAD
-  "version": "1.28.0"
-=======
   "version": "1.29.1"
->>>>>>> 2e8cb22c
 }