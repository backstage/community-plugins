{
  "name": "@backstage-community/plugin-github-actions",
  "version": "0.6.17",
  "description": "A Backstage plugin that integrates towards GitHub Actions",
  "backstage": {
    "role": "frontend-plugin",
    "pluginId": "github-actions",
    "pluginPackages": [
      "@backstage-community/plugin-github-actions"
    ]
  },
  "publishConfig": {
    "access": "public",
    "main": "dist/index.esm.js",
    "types": "dist/index.d.ts"
  },
  "keywords": [
    "backstage",
    "github",
    "github actions"
  ],
  "homepage": "https://backstage.io",
  "repository": {
    "type": "git",
    "url": "https://github.com/backstage/community-plugins",
    "directory": "workspaces/github-actions/plugins/github-actions"
  },
  "license": "Apache-2.0",
  "sideEffects": false,
  "main": "src/index.ts",
  "types": "src/index.ts",
  "files": [
    "dist"
  ],
  "exports": {
    ".": "./src/index.ts",
    "./alpha": "./src/alpha.ts",
    "./package.json": "./package.json"
  },
  "typesVersions": {
    "*": {
      "alpha": [
        "src/alpha.ts"
      ],
      "package.json": [
        "package.json"
      ]
    }
  },
  "scripts": {
    "build": "backstage-cli package build",
    "clean": "backstage-cli package clean",
    "lint": "backstage-cli package lint",
    "prepack": "backstage-cli package prepack",
    "postpack": "backstage-cli package postpack",
    "start": "backstage-cli package start",
    "test": "backstage-cli package test"
  },
  "dependencies": {
<<<<<<< HEAD
    "@backstage/catalog-model": "^1.4.5",
    "@backstage/core-compat-api": "^0.2.7",
    "@backstage/core-components": "^0.14.4",
    "@backstage/core-plugin-api": "^1.9.2",
    "@backstage/frontend-plugin-api": "^0.6.5",
    "@backstage/integration": "^1.10.0",
    "@backstage/integration-react": "^1.1.26",
    "@backstage/plugin-catalog-react": "^1.11.3",
=======
    "@backstage/catalog-model": "^1.5.0",
    "@backstage/core-components": "^0.14.9",
    "@backstage/core-plugin-api": "^1.9.3",
    "@backstage/integration": "^1.13.0",
    "@backstage/integration-react": "^1.1.29",
    "@backstage/plugin-catalog-react": "^1.12.2",
>>>>>>> 648190e0
    "@material-ui/core": "^4.12.2",
    "@material-ui/icons": "^4.9.1",
    "@material-ui/lab": "4.0.0-alpha.61",
    "@octokit/rest": "^19.0.3",
    "@types/react": "^16.13.1 || ^17.0.0 || ^18.0.0",
    "git-url-parse": "^14.0.0",
    "luxon": "^3.0.0",
    "react-use": "^17.2.4"
  },
  "devDependencies": {
    "@backstage/cli": "^0.26.11",
    "@backstage/core-app-api": "^1.14.0",
    "@backstage/dev-utils": "^1.0.35",
    "@backstage/test-utils": "^1.5.8",
    "@testing-library/dom": "^10.0.0",
    "@testing-library/jest-dom": "^6.0.0",
    "@testing-library/react": "^15.0.0",
    "@types/git-url-parse": "^9.0.0",
    "@types/react-dom": "^18.2.19",
    "canvas": "^2.11.2",
    "react": "^16.13.1 || ^17.0.0 || ^18.0.0",
    "react-dom": "^16.13.1 || ^17.0.0 || ^18.0.0",
    "react-router-dom": "6.0.0-beta.0 || ^6.3.0"
  },
  "peerDependencies": {
    "react": "^16.13.1 || ^17.0.0 || ^18.0.0",
    "react-dom": "^16.13.1 || ^17.0.0 || ^18.0.0",
    "react-router-dom": "6.0.0-beta.0 || ^6.3.0"
  }
}<|MERGE_RESOLUTION|>--- conflicted
+++ resolved
@@ -57,23 +57,14 @@
     "test": "backstage-cli package test"
   },
   "dependencies": {
-<<<<<<< HEAD
-    "@backstage/catalog-model": "^1.4.5",
+    "@backstage/catalog-model": "^1.5.0",
     "@backstage/core-compat-api": "^0.2.7",
-    "@backstage/core-components": "^0.14.4",
-    "@backstage/core-plugin-api": "^1.9.2",
-    "@backstage/frontend-plugin-api": "^0.6.5",
-    "@backstage/integration": "^1.10.0",
-    "@backstage/integration-react": "^1.1.26",
-    "@backstage/plugin-catalog-react": "^1.11.3",
-=======
-    "@backstage/catalog-model": "^1.5.0",
     "@backstage/core-components": "^0.14.9",
     "@backstage/core-plugin-api": "^1.9.3",
+    "@backstage/frontend-plugin-api": "^0.6.5",
     "@backstage/integration": "^1.13.0",
     "@backstage/integration-react": "^1.1.29",
     "@backstage/plugin-catalog-react": "^1.12.2",
->>>>>>> 648190e0
     "@material-ui/core": "^4.12.2",
     "@material-ui/icons": "^4.9.1",
     "@material-ui/lab": "4.0.0-alpha.61",
