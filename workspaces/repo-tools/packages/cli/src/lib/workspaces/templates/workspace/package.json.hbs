--- conflicted
+++ resolved
@@ -33,17 +33,15 @@
     "directory": "workspaces/{{name}}"
   },
   "devDependencies": {
-    "@backstage/cli": "^{{version '@backstage/cli'}}",
-    "@backstage/e2e-test-utils": "^{{version '@backstage/e2e-test-utils'}}",
-<<<<<<< HEAD
-    "@backstage/repo-tools": "^{{version '@backstage/repo-tools'}}",
-=======
+    "@backstage/cli": "^0.28.0",
+    "@backstage/e2e-test-utils": "^0.1.1",
     "@backstage/repo-tools": "^0.10.0",
->>>>>>> 537e4961
     "@changesets/cli": "^2.27.1",
+    "@ianvs/prettier-plugin-sort-imports": "^4.4.0",
     "@spotify/prettier-config": "^12.0.0",
     "node-gyp": "^9.0.0",
     "prettier": "^2.3.2",
+    "react-router-dom": "^6.28.0",
     "typescript": "~5.3.0"
   },
   "dependencies": { 
