{
  "name": "@backstage-community/plugin-topology-common",
  "description": "Common functionalities for the topology plugin",
<<<<<<< HEAD
  "version": "1.4.1",
=======
  "version": "1.4.2",
>>>>>>> fdb08e6f
  "main": "src/index.ts",
  "types": "src/index.ts",
  "license": "Apache-2.0",
  "publishConfig": {
    "access": "public",
    "main": "dist/index.cjs.js",
    "module": "dist/index.esm.js",
    "types": "dist/index.d.ts"
  },
  "backstage": {
    "role": "common-library",
    "supported-versions": "1.28.4",
    "pluginId": "topology",
    "pluginPackages": [
      "@backstage-community/plugin-topology",
      "@backstage-community/plugin-topology-common"
    ]
  },
  "sideEffects": false,
  "scripts": {
    "build": "backstage-cli package build",
    "tsc": "tsc",
    "lint": "backstage-cli package lint",
    "test": "backstage-cli package test --passWithNoTests --coverage",
    "clean": "backstage-cli package clean",
    "prepack": "backstage-cli package prepack",
    "postpack": "backstage-cli package postpack"
  },
  "devDependencies": {
    "@backstage/cli": "^0.28.0"
  },
  "files": [
    "dist"
  ],
  "repository": {
    "type": "git",
    "url": "https://github.com/backstage/community-plugins",
    "directory": "workspaces/topology/plugins/topology-common"
  },
  "keywords": [
    "support:production",
    "lifecycle:active",
    "backstage",
    "plugin"
  ],
  "homepage": "https://red.ht/rhdh",
  "dependencies": {
    "@backstage/plugin-permission-common": "^0.8.1"
  },
  "bugs": "https://github.com/backstage/community-plugins/issues",
  "maintainers": [
    "@invincibleJai",
    "@divyanshiGupta",
    "@debsmita1"
  ],
  "author": "Red Hat"
}<|MERGE_RESOLUTION|>--- conflicted
+++ resolved
@@ -1,11 +1,7 @@
 {
   "name": "@backstage-community/plugin-topology-common",
   "description": "Common functionalities for the topology plugin",
-<<<<<<< HEAD
-  "version": "1.4.1",
-=======
   "version": "1.4.2",
->>>>>>> fdb08e6f
   "main": "src/index.ts",
   "types": "src/index.ts",
   "license": "Apache-2.0",
