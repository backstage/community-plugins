--- conflicted
+++ resolved
@@ -67,18 +67,11 @@
     "react-router-dom": "^6.0.0"
   },
   "devDependencies": {
-<<<<<<< HEAD
     "@backstage/cli": "^0.33.1",
     "@backstage/core-app-api": "^1.18.0",
     "@backstage/dev-utils": "^1.1.12",
     "@backstage/test-utils": "^1.7.10",
     "@redhat-developer/red-hat-developer-hub-theme": "0.5.1",
-=======
-    "@backstage/cli": "^0.33.0",
-    "@backstage/core-app-api": "^1.17.1",
-    "@backstage/dev-utils": "^1.1.11",
-    "@backstage/test-utils": "^1.7.9",
->>>>>>> 73bf5642
     "@testing-library/dom": "^10.0.0",
     "@testing-library/jest-dom": "^6.0.0",
     "@testing-library/react": "^16.0.0",
