{
  "name": "@backstage-community/plugin-topology",
<<<<<<< HEAD
  "version": "1.28.3",
=======
  "version": "1.28.4",
>>>>>>> fdb08e6f
  "main": "src/index.ts",
  "types": "src/index.ts",
  "license": "Apache-2.0",
  "publishConfig": {
    "access": "public",
    "main": "dist/index.esm.js",
    "types": "dist/index.d.ts"
  },
  "backstage": {
    "role": "frontend-plugin",
    "supported-versions": "1.28.4",
    "pluginId": "topology",
    "pluginPackages": [
      "@backstage-community/plugin-topology",
      "@backstage-community/plugin-topology-common"
    ]
  },
  "sideEffects": [
    "./**/*.css"
  ],
  "scripts": {
    "build": "backstage-cli package build",
    "clean": "backstage-cli package clean",
    "export-dynamic": "janus-cli package export-dynamic-plugin --in-place",
    "lint": "backstage-cli package lint",
    "postpack": "backstage-cli package postpack",
    "postversion": "yarn run export-dynamic",
    "prepack": "backstage-cli package prepack",
    "start": "backstage-cli package start",
    "test": "backstage-cli package test --passWithNoTests --coverage",
    "tsc": "tsc"
  },
  "dependencies": {
    "@backstage-community/plugin-topology-common": "workspace:^",
<<<<<<< HEAD
    "@backstage/catalog-model": "^1.5.0",
    "@backstage/core-components": "^0.14.9",
    "@backstage/core-plugin-api": "^1.9.3",
    "@backstage/plugin-catalog-react": "^1.12.2",
    "@backstage/plugin-kubernetes": "^0.11.12",
    "@backstage/plugin-kubernetes-common": "^0.8.1",
    "@backstage/plugin-kubernetes-react": "^0.4.1",
    "@backstage/plugin-permission-react": "^0.4.24",
    "@backstage/theme": "^0.5.6",
=======
    "@backstage/catalog-model": "^1.7.0",
    "@backstage/core-components": "^0.15.1",
    "@backstage/core-plugin-api": "^1.10.0",
    "@backstage/plugin-catalog-react": "^1.14.0",
    "@backstage/plugin-kubernetes": "^0.11.16",
    "@backstage/plugin-kubernetes-common": "^0.8.3",
    "@backstage/plugin-kubernetes-react": "^0.4.4",
    "@backstage/plugin-permission-react": "^0.4.27",
    "@backstage/theme": "^0.6.0",
>>>>>>> fdb08e6f
    "@janus-idp/shared-react": "2.11.1",
    "@kubernetes/client-node": "^0.22.1",
    "@material-ui/core": "^4.9.13",
    "@material-ui/icons": "^4.11.3",
    "@material-ui/lab": "^4.0.0-alpha.45",
    "@mui/icons-material": "5.15.17",
    "@patternfly/patternfly": "^5.1.0",
    "@patternfly/react-charts": "^7.1.1",
    "@patternfly/react-core": "^5.1.1",
    "@patternfly/react-styles": "^5.1.1",
    "@patternfly/react-tokens": "^5.1.1",
    "@patternfly/react-topology": "^5.1.0",
    "classnames": "2.x",
    "git-url-parse": "^13.1.0",
    "js-yaml": "^4.1.0",
    "lodash": "^4.17.21",
    "react-use": "^17.4.0"
  },
  "peerDependencies": {
    "react": "^16.13.1 || ^17.0.0 || ^18.0.0",
    "react-dom": "^16.13.1 || ^17.0.0 || ^18.0.0",
    "react-router-dom": "^6.0.0"
  },
  "devDependencies": {
    "@backstage/cli": "^0.28.0",
    "@backstage/core-app-api": "^1.15.1",
    "@backstage/dev-utils": "^1.1.2",
    "@backstage/test-utils": "^1.7.0",
    "@janus-idp/cli": "1.15.1",
    "@redhat-developer/red-hat-developer-hub-theme": "0.3.0",
    "@testing-library/jest-dom": "6.4.8",
    "@testing-library/react": "14.3.1",
    "@testing-library/react-hooks": "8.0.1",
    "@testing-library/user-event": "14.5.2",
    "@types/git-url-parse": "9.0.3",
    "@types/node": "18.19.34",
    "@types/react": "^18.3.11",
    "cross-fetch": "4.0.0",
    "msw": "1.3.3",
    "react": "^18.3.1",
    "react-dom": "^18.3.1",
    "react-router-dom": "^6.26.2"
  },
  "files": [
    "dist",
    "dist-scalprum",
    "app-config.backstage-community.yaml"
  ],
  "repository": {
    "type": "git",
    "url": "https://github.com/backstage/community-plugins",
    "directory": "workspaces/topology/plugins/topology"
  },
  "keywords": [
    "support:production",
    "lifecycle:active",
    "backstage",
    "plugin"
  ],
  "homepage": "https://red.ht/rhdh",
  "bugs": "https://github.com/backstage/community-plugins/issues",
  "maintainers": [
    "@invincibleJai",
    "@divyanshiGupta",
    "@debsmita1"
  ],
  "author": "Red Hat"
}<|MERGE_RESOLUTION|>--- conflicted
+++ resolved
@@ -1,10 +1,6 @@
 {
   "name": "@backstage-community/plugin-topology",
-<<<<<<< HEAD
-  "version": "1.28.3",
-=======
   "version": "1.28.4",
->>>>>>> fdb08e6f
   "main": "src/index.ts",
   "types": "src/index.ts",
   "license": "Apache-2.0",
@@ -39,17 +35,6 @@
   },
   "dependencies": {
     "@backstage-community/plugin-topology-common": "workspace:^",
-<<<<<<< HEAD
-    "@backstage/catalog-model": "^1.5.0",
-    "@backstage/core-components": "^0.14.9",
-    "@backstage/core-plugin-api": "^1.9.3",
-    "@backstage/plugin-catalog-react": "^1.12.2",
-    "@backstage/plugin-kubernetes": "^0.11.12",
-    "@backstage/plugin-kubernetes-common": "^0.8.1",
-    "@backstage/plugin-kubernetes-react": "^0.4.1",
-    "@backstage/plugin-permission-react": "^0.4.24",
-    "@backstage/theme": "^0.5.6",
-=======
     "@backstage/catalog-model": "^1.7.0",
     "@backstage/core-components": "^0.15.1",
     "@backstage/core-plugin-api": "^1.10.0",
@@ -59,7 +44,6 @@
     "@backstage/plugin-kubernetes-react": "^0.4.4",
     "@backstage/plugin-permission-react": "^0.4.27",
     "@backstage/theme": "^0.6.0",
->>>>>>> fdb08e6f
     "@janus-idp/shared-react": "2.11.1",
     "@kubernetes/client-node": "^0.22.1",
     "@material-ui/core": "^4.9.13",
