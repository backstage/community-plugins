--- conflicted
+++ resolved
@@ -1,10 +1,6 @@
 {
   "name": "app",
-<<<<<<< HEAD
-  "version": "0.0.1",
-=======
   "version": "0.0.2",
->>>>>>> fdb08e6f
   "private": true,
   "bundled": true,
   "backstage": {
