{
  "name": "@backstage-community/plugin-3scale-backend",
  "version": "1.8.3",
  "license": "Apache-2.0",
  "main": "src/index.ts",
  "types": "src/index.ts",
  "publishConfig": {
    "access": "public"
  },
  "backstage": {
    "role": "backend-plugin-module",
    "supported-versions": "1.28.4",
    "pluginId": "3scale",
    "pluginPackage": "@backstage-community/plugin-3scale-backend"
  },
  "exports": {
    ".": "./src/index.ts",
    "./alpha": "./src/alpha.ts",
    "./package.json": "./package.json"
  },
  "typesVersions": {
    "*": {
      "alpha": [
        "src/alpha.ts"
      ],
      "package.json": [
        "package.json"
      ]
    }
  },
  "scripts": {
    "build": "backstage-cli package build",
    "clean": "backstage-cli package clean",
    "export-dynamic": "janus-cli package export-dynamic-plugin --no-embed-as-dependencies",
    "lint": "backstage-cli package lint",
    "postpack": "backstage-cli package postpack",
    "postversion": "yarn run export-dynamic",
    "prepack": "backstage-cli package prepack",
    "start": "backstage-cli package start",
    "test": "backstage-cli package test --passWithNoTests --coverage",
    "tsc": "tsc"
  },
  "dependencies": {
    "@backstage/backend-common": "^0.24.0",
    "@backstage/backend-dynamic-feature-service": "^0.3.0",
    "@backstage/backend-plugin-api": "^0.8.0",
    "@backstage/backend-tasks": "^0.6.0",
    "@backstage/catalog-model": "^1.6.0",
    "@backstage/config": "^1.2.0",
    "@backstage/plugin-catalog-node": "^1.12.5"
  },
  "devDependencies": {
<<<<<<< HEAD
    "@backstage/cli": "0.26.11",
    "@janus-idp/cli": "1.13.1",
    "@types/supertest": "2.0.16",
=======
    "@backstage/cli": "^0.27.0",
    "@janus-idp/cli": "1.13.0",
    "@types/supertest": "6.0.2",
>>>>>>> a3f1e130
    "msw": "1.3.3",
    "supertest": "7.0.0"
  },
  "files": [
    "dist",
    "config.d.ts",
    "dist-dynamic/*.*",
    "dist-dynamic/dist/**",
    "dist-dynamic/alpha/*",
    "app-config.yaml"
  ],
  "configSchema": "config.d.ts",
  "repository": {
    "type": "git",
    "url": "https://github.com/backstage/community-plugins",
    "directory": "workspaces/3scale/plugins/3scale-backend"
  },
  "keywords": [
    "support:tech-preview",
    "lifecycle:active",
    "backstage",
    "plugin"
  ],
  "homepage": "https://red.ht/rhdh",
  "bugs": "https://github.com/backstage/community-plugins/issues",
  "author": "Red Hat"
}<|MERGE_RESOLUTION|>--- conflicted
+++ resolved
@@ -50,15 +50,9 @@
     "@backstage/plugin-catalog-node": "^1.12.5"
   },
   "devDependencies": {
-<<<<<<< HEAD
-    "@backstage/cli": "0.26.11",
+    "@backstage/cli": "^0.27.0",
     "@janus-idp/cli": "1.13.1",
-    "@types/supertest": "2.0.16",
-=======
-    "@backstage/cli": "^0.27.0",
-    "@janus-idp/cli": "1.13.0",
     "@types/supertest": "6.0.2",
->>>>>>> a3f1e130
     "msw": "1.3.3",
     "supertest": "7.0.0"
   },
