{
  "name": "@backstage-community/plugin-tech-insights-common",
  "version": "0.2.14",
  "backstage": {
    "role": "common-library",
    "pluginId": "tech-insights",
    "pluginPackages": [
      "@backstage-community/plugin-tech-insights",
      "@backstage-community/plugin-tech-insights-backend",
      "@backstage-community/plugin-tech-insights-common",
      "@backstage-community/plugin-tech-insights-node"
    ]
  },
  "publishConfig": {
    "access": "public"
  },
  "exports": {
    ".": "./src/index.ts",
    "./client": "./src/client/index.ts",
    "./package.json": "./package.json"
  },
  "typesVersions": {
    "*": {
      "client": [
        "src/client/index.ts"
      ],
      "package.json": [
        "package.json"
      ]
    }
  },
  "keywords": [
    "backstage",
    "tech-insights"
  ],
  "homepage": "https://backstage.io",
  "repository": {
    "type": "git",
    "url": "https://github.com/backstage/community-plugins",
    "directory": "workspaces/tech-insights/plugins/tech-insights-common"
  },
  "license": "Apache-2.0",
  "sideEffects": false,
  "main": "src/index.ts",
  "types": "src/index.ts",
  "files": [
    "dist"
  ],
  "scripts": {
    "build": "backstage-cli package build",
    "clean": "backstage-cli package clean",
    "lint": "backstage-cli package lint",
    "prepack": "backstage-cli package prepack",
    "postpack": "backstage-cli package postpack",
    "start": "backstage-cli backend:dev",
    "test": "backstage-cli package test"
  },
  "dependencies": {
    "@backstage/backend-plugin-api": "^0.6.18",
    "@backstage/catalog-model": "^1.5.0",
    "@backstage/core-plugin-api": "^1.9.2",
    "@backstage/errors": "^1.2.4",
    "@backstage/types": "^1.1.1",
    "@types/luxon": "^3.0.0",
    "luxon": "^3.0.0",
    "qs": "^6.12.3"
  },
  "devDependencies": {
<<<<<<< HEAD
    "@backstage/cli": "^0.26.10"
=======
    "@backstage/cli": "^0.26.11"
>>>>>>> be9a9d67
  }
}<|MERGE_RESOLUTION|>--- conflicted
+++ resolved
@@ -66,10 +66,6 @@
     "qs": "^6.12.3"
   },
   "devDependencies": {
-<<<<<<< HEAD
-    "@backstage/cli": "^0.26.10"
-=======
     "@backstage/cli": "^0.26.11"
->>>>>>> be9a9d67
   }
 }