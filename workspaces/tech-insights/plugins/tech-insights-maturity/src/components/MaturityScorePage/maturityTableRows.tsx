--- conflicted
+++ resolved
@@ -92,9 +92,6 @@
         <AccordionSummary expandIcon={<ArrowDropDownIcon />}>
           <Grid container alignItems="center" spacing={2}>
             <Grid item xs={3}>
-<<<<<<< HEAD
-              <Typography>{checkResult.check.name}</Typography>
-=======
               <Stack direction="row" spacing={2} className={check}>
                 <MaturityRankAvatar
                   value={{ rank: checkResult.check.metadata.rank }}
@@ -102,7 +99,6 @@
                 />
                 <Typography>{checkResult.check.name}</Typography>
               </Stack>
->>>>>>> 19c6de5c
             </Grid>
             <Grid item xs={7.5}>
               <Typography className={check}>
