{
  "name": "@backstage-community/plugin-tech-insights-maturity",
  "version": "0.1.0",
  "main": "src/index.ts",
  "types": "src/index.ts",
  "license": "Apache-2.0",
  "publishConfig": {
    "access": "public"
  },
  "typesVersions": {
    "*": {
      "package.json": [
        "package.json"
      ]
    }
  },
  "exports": {
    ".": "./src/index.ts",
    "./package.json": "./package.json"
  },
  "backstage": {
    "role": "frontend-plugin",
    "pluginId": "tech-insights",
    "pluginPackages": [
      "@backstage-community/plugin-tech-insights",
      "@backstage-community/plugin-tech-insights-backend",
      "@backstage-community/plugin-tech-insights-common",
      "@backstage-community/plugin-tech-insights-maturity",
      "@backstage-community/plugin-tech-insights-maturity-common",
      "@backstage-community/plugin-tech-insights-node",
      "@backstage-community/plugin-tech-insights-react"
    ]
  },
  "keywords": [
    "backstage",
    "tech-insights",
    "tech-insights-maturity"
  ],
  "repository": {
    "type": "git",
    "url": "https://github.com/backstage/community-plugins",
    "directory": "workspaces/tech-insights/plugins/tech-insights-maturity"
  },
  "sideEffects": false,
  "scripts": {
    "start": "backstage-cli package start",
    "build": "backstage-cli package build",
    "lint": "backstage-cli package lint",
    "test": "backstage-cli package test",
    "clean": "backstage-cli package clean",
    "prepack": "backstage-cli package prepack",
    "postpack": "backstage-cli package postpack"
  },
  "dependencies": {
    "@backstage-community/plugin-tech-insights-common": "workspace:^",
    "@backstage-community/plugin-tech-insights-maturity-common": "workspace:^",
<<<<<<< HEAD
    "@backstage-community/plugin-tech-insights-react": "workspace:^",
    "@backstage/catalog-client": "^1.7.1",
    "@backstage/catalog-model": "^1.7.0",
    "@backstage/core-components": "^0.16.2",
    "@backstage/core-plugin-api": "^1.10.2",
    "@backstage/plugin-catalog-react": "^1.15.0",
    "@backstage/repo-tools": "0.3.5",
=======
    "@backstage/catalog-client": "^1.9.1",
    "@backstage/catalog-model": "^1.7.3",
    "@backstage/core-components": "^0.16.3",
    "@backstage/core-plugin-api": "^1.10.3",
    "@backstage/plugin-catalog-react": "^1.15.1",
    "@backstage/repo-tools": "^0.12.1",
>>>>>>> e3684bf4
    "@backstage/theme": "^0.6.3",
    "@backstage/version-bridge": "^1.0.10",
    "@material-ui/core": "^4.12.2",
    "@material-ui/icons": "^4.9.1",
    "@material-ui/lab": "4.0.0-alpha.61",
    "@mui/icons-material": "5.14.1",
    "@mui/material": "5.14.1",
    "@mui/styles": "5.14.1",
    "@mui/x-charts": "6.18.0",
    "@types/d3-scale": "^4.0.8",
    "@types/d3-shape": "^3.1.7",
    "rc-progress": "^4.0.0",
    "react-use": "^17.2.4"
  },
  "peerDependencies": {
    "react": "^16.13.1 || ^17.0.0 || ^18.0.0",
    "react-dom": "^16.13.1 || ^17.0.0 || ^18.0.0",
    "react-router-dom": "6.0.0-beta.0 || ^6.3.0"
  },
  "devDependencies": {
    "@backstage/cli": "^0.29.6",
    "@backstage/core-app-api": "^1.15.4",
    "@backstage/dev-utils": "^1.1.6",
    "@backstage/test-utils": "^1.7.4",
    "@testing-library/jest-dom": "^6.0.0",
    "@testing-library/react": "^14.0.0",
    "@testing-library/user-event": "^14.0.0",
    "msw": "^1.0.0",
    "react": "^16.13.1 || ^17.0.0 || ^18.0.0",
    "react-dom": "^16.13.1 || ^17.0.0 || ^18.0.0",
    "react-router-dom": "6.0.0-beta.0 || ^6.3.0"
  },
  "files": [
    "dist"
  ]
}<|MERGE_RESOLUTION|>--- conflicted
+++ resolved
@@ -54,22 +54,13 @@
   "dependencies": {
     "@backstage-community/plugin-tech-insights-common": "workspace:^",
     "@backstage-community/plugin-tech-insights-maturity-common": "workspace:^",
-<<<<<<< HEAD
     "@backstage-community/plugin-tech-insights-react": "workspace:^",
-    "@backstage/catalog-client": "^1.7.1",
-    "@backstage/catalog-model": "^1.7.0",
-    "@backstage/core-components": "^0.16.2",
-    "@backstage/core-plugin-api": "^1.10.2",
-    "@backstage/plugin-catalog-react": "^1.15.0",
-    "@backstage/repo-tools": "0.3.5",
-=======
     "@backstage/catalog-client": "^1.9.1",
     "@backstage/catalog-model": "^1.7.3",
     "@backstage/core-components": "^0.16.3",
     "@backstage/core-plugin-api": "^1.10.3",
     "@backstage/plugin-catalog-react": "^1.15.1",
     "@backstage/repo-tools": "^0.12.1",
->>>>>>> e3684bf4
     "@backstage/theme": "^0.6.3",
     "@backstage/version-bridge": "^1.0.10",
     "@material-ui/core": "^4.12.2",
