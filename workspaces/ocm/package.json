--- conflicted
+++ resolved
@@ -44,13 +44,6 @@
     "prettier": "^2.3.2",
     "typescript": "~5.3.0"
   },
-  "dependencies": {
-<<<<<<< HEAD
-    "@ianvs/prettier-plugin-sort-imports": "^4.3.1"
-=======
-    "knip": "^5.27.4"
->>>>>>> cf44ca33
-  },
   "resolutions": {
     "@types/react": "^18",
     "@types/react-dom": "^18"
