--- conflicted
+++ resolved
@@ -21,32 +21,16 @@
     "build-image": "docker build ../.. -f Dockerfile --tag backstage"
   },
   "dependencies": {
-<<<<<<< HEAD
     "@backstage-community/plugin-tech-radar-backend": "workspace:^",
     "@backstage-community/plugin-tech-radar-common": "workspace:^",
-    "@backstage/backend-defaults": "^0.4.3",
+    "@backstage/backend-defaults": "^0.5.2",
     "@backstage/backend-plugin-api": "^1.0.0",
     "@backstage/catalog-model": "^1.6.0",
-    "@backstage/plugin-app-backend": "^0.3.72",
-    "@backstage/plugin-auth-backend": "^0.22.10",
-    "@backstage/plugin-auth-backend-module-github-provider": "^0.2.1",
-    "@backstage/plugin-auth-backend-module-guest-provider": "^0.1.9",
-    "@backstage/plugin-auth-node": "^0.5.3",
-    "@backstage/plugin-catalog-backend": "^1.25.0",
-    "@backstage/plugin-catalog-backend-module-scaffolder-entity-model": "^0.1.21",
-    "@backstage/plugin-permission-backend": "^0.5.47",
-    "@backstage/plugin-permission-backend-module-allow-all-policy": "^0.1.20",
-    "@backstage/plugin-proxy-backend": "^0.5.4",
-    "@backstage/plugin-scaffolder-backend": "^1.24.0",
-    "@backstage/plugin-search-backend": "^1.5.15",
-    "@backstage/plugin-search-backend-module-catalog": "^0.2.0",
-    "@backstage/plugin-search-backend-module-techdocs": "^0.2.0",
-    "@backstage/plugin-techdocs-backend": "^1.10.11"
-=======
-    "@backstage/backend-defaults": "^0.5.2",
     "@backstage/plugin-app-backend": "^0.3.76",
     "@backstage/plugin-auth-backend": "^0.23.1",
+    "@backstage/plugin-auth-backend-module-github-provider": "^0.2.1",
     "@backstage/plugin-auth-backend-module-guest-provider": "^0.2.1",
+    "@backstage/plugin-auth-node": "^0.5.3",
     "@backstage/plugin-catalog-backend": "^1.27.1",
     "@backstage/plugin-catalog-backend-module-scaffolder-entity-model": "^0.2.1",
     "@backstage/plugin-permission-backend": "^0.5.50",
@@ -57,7 +41,6 @@
     "@backstage/plugin-search-backend-module-catalog": "^0.2.4",
     "@backstage/plugin-search-backend-module-techdocs": "^0.3.1",
     "@backstage/plugin-techdocs-backend": "^1.11.1"
->>>>>>> fdb08e6f
   },
   "devDependencies": {
     "@backstage/cli": "^0.28.0"
