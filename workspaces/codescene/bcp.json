--- conflicted
+++ resolved
@@ -1,9 +1,5 @@
 {
   "autoVersionBump": true,
-<<<<<<< HEAD
-  "knipReports": false,
+  "knipReports": true,
   "listDeprecations": true
-=======
-  "knipReports": true
->>>>>>> 8b76a7d6
 }