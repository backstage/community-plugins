# [Backstage](https://backstage.io)

The [backstage example entity](./examples/entities.yaml) has a populated `sonarqube.org/project-key` annotation, but you can modify this to point anywhere your credentials have access to for testing purposes.

To start the app, run:

```sh
yarn install
<<<<<<< HEAD
yarn start
```
=======
yarn dev
```

Follow these links to learn more about this plugin:

1. [Frontend](./plugins/sonarqube/README.md)
2. [Backend](./plugins/sonarqube-backend/README.md)
>>>>>>> b5a5f8da
<|MERGE_RESOLUTION|>--- conflicted
+++ resolved
@@ -6,15 +6,10 @@
 
 ```sh
 yarn install
-<<<<<<< HEAD
 yarn start
-```
-=======
-yarn dev
 ```
 
 Follow these links to learn more about this plugin:
 
 1. [Frontend](./plugins/sonarqube/README.md)
-2. [Backend](./plugins/sonarqube-backend/README.md)
->>>>>>> b5a5f8da
+2. [Backend](./plugins/sonarqube-backend/README.md)