/*
 * Copyright 2024 The Backstage Authors
 *
 * Licensed under the Apache License, Version 2.0 (the "License");
 * you may not use this file except in compliance with the License.
 * You may obtain a copy of the License at
 *
 *     http://www.apache.org/licenses/LICENSE-2.0
 *
 * Unless required by applicable law or agreed to in writing, software
 * distributed under the License is distributed on an "AS IS" BASIS,
 * WITHOUT WARRANTIES OR CONDITIONS OF ANY KIND, either express or implied.
 * See the License for the specific language governing permissions and
 * limitations under the License.
 */
import express, { Request } from 'express';
import Router from 'express-promise-router';
import { DateTime } from 'luxon';
import slugify from 'slugify';
import { v4 as uuid } from 'uuid';
import { MiddlewareFactory } from '@backstage/backend-defaults/rootHttpRouter';
import { NotAllowedError } from '@backstage/errors';
import {
  AuthorizeResult,
  BasicPermission,
} from '@backstage/plugin-permission-common';
import {
  announcementEntityPermissions,
  EVENTS_TOPIC_ANNOUNCEMENTS,
  EVENTS_ACTION_CREATE_ANNOUNCEMENT,
  EVENTS_ACTION_DELETE_ANNOUNCEMENT,
  EVENTS_ACTION_UPDATE_ANNOUNCEMENT,
  EVENTS_ACTION_CREATE_CATEGORY,
  EVENTS_ACTION_DELETE_CATEGORY,
  EVENTS_ACTION_CREATE_TAG,
  EVENTS_ACTION_DELETE_TAG,
  MAX_TITLE_TAG_LENGTH,
} from '@backstage-community/plugin-announcements-common';
import { signalAnnouncement } from './service/signal';
import { AnnouncementsContext } from './service';
import { sendAnnouncementNotification } from './service/announcementNotification';

interface AnnouncementRequest {
  publisher: string;
  category?: string;
  title: string;
  excerpt: string;
  body: string;
  active: boolean;
  start_at: string;
<<<<<<< HEAD
  until_date: string;
=======
  sendNotification: boolean;
>>>>>>> 4a89fd8f
  on_behalf_of?: string;
  tags?: string[];
}

interface CategoryRequest {
  title: string;
}

type GetAnnouncementsQueryParams = {
  category?: string;
  page?: number;
  max?: number;
  active?: boolean;
  sortby?: 'created_at' | 'start_at';
  order?: 'asc' | 'desc';
  current?: boolean;
  tags?: string[];
};

export async function createRouter(
  context: AnnouncementsContext,
): Promise<express.Router> {
  const {
    config,
    events,
    httpAuth,
    logger,
    persistenceContext,
    permissions,
    signals,
    notifications,
  } = context;

  const {
    announcementCreatePermission,
    announcementDeletePermission,
    announcementUpdatePermission,
  } = announcementEntityPermissions;

  const isRequestAuthorized = async (
    req: Request,
    permission: BasicPermission,
  ): Promise<boolean> => {
    const credentials = await httpAuth.credentials(req);

    const decision = (
      await permissions.authorize([{ permission: permission }], {
        credentials,
      })
    )[0];

    return decision.result !== AuthorizeResult.DENY;
  };

  const router = Router();
  router.use(express.json());

  router.get(
    '/announcements',
    async (
      req: Request<{}, {}, {}, GetAnnouncementsQueryParams & { tags?: string }>,
      res,
    ) => {
      const {
        query: {
          category,
          max,
          page,
          active,
          sortby = 'created_at',
          order = 'desc',
          current,
          tags,
        },
      } = req;

      const tagsFilter = tags ? tags.split(',') : undefined;

      const results = await persistenceContext.announcementsStore.announcements(
        {
          category,
          max,
          offset: page ? (page - 1) * (max ?? 10) : undefined,
          active,
          sortBy: ['created_at', 'start_at'].includes(sortby)
            ? sortby
            : 'created_at',
          order: ['asc', 'desc'].includes(order) ? order : 'desc',
          current,
          tags: tagsFilter,
        },
      );

      return res.json(results);
    },
  );

  router.get(
    '/announcements/:id',
    async (req: Request<{ id: string }, {}, {}, {}>, res) => {
      const result =
        await persistenceContext.announcementsStore.announcementByID(
          req.params.id,
        );

      return res.json(result);
    },
  );

  router.delete(
    '/announcements/:id',
    async (req: Request<{ id: string }, {}, {}, {}>, res) => {
      if (!(await isRequestAuthorized(req, announcementDeletePermission))) {
        throw new NotAllowedError('Unauthorized');
      }

      const announcement =
        await persistenceContext.announcementsStore.announcementByID(
          req.params.id,
        );

      if (!announcement) {
        logger.warn('Announcement not found', { id: req.params.id });
        return res.status(404).end();
      }

      await persistenceContext.announcementsStore.deleteAnnouncementByID(
        req.params.id,
      );

      if (events) {
        events.publish({
          topic: EVENTS_TOPIC_ANNOUNCEMENTS,
          eventPayload: {
            announcement,
          },
          metadata: { action: EVENTS_ACTION_DELETE_ANNOUNCEMENT },
        });
      }

      return res.status(204).end();
    },
  );

  router.post(
    '/announcements',
    async (req: Request<{}, {}, AnnouncementRequest, {}>, res) => {
      if (!(await isRequestAuthorized(req, announcementCreatePermission))) {
        throw new NotAllowedError('Unauthorized');
      }

      const startAt = DateTime.fromISO(req.body.start_at);
      const untilDate = DateTime.fromISO(req.body.until_date);

      if (untilDate < startAt) {
        return res
          .status(400)
          .json({ error: 'until_date cannot be before start_at' });
      }

      // Normalize tags by slugifying each tag value
      const validatedTags =
        req.body.tags && Array.isArray(req.body.tags)
          ? req.body.tags.map(tag => slugify(tag.trim(), { lower: true }))
          : [];

      const announcement =
        await persistenceContext.announcementsStore.insertAnnouncement({
          ...req.body,
          id: uuid(),
          created_at: DateTime.now(),
          start_at: DateTime.fromISO(req.body.start_at),
          until_date: DateTime.fromISO(req.body.until_date),
          tags: validatedTags,
        });

      if (events) {
        events.publish({
          topic: EVENTS_TOPIC_ANNOUNCEMENTS,
          eventPayload: {
            announcement,
          },
          metadata: { action: EVENTS_ACTION_CREATE_ANNOUNCEMENT },
        });

        await signalAnnouncement(announcement, signals);
        const announcementNotificationsEnabled =
          req.body?.sendNotification === true;
        if (announcementNotificationsEnabled) {
          await sendAnnouncementNotification(announcement, notifications);
        }
      }

      return res.status(201).json(announcement);
    },
  );

  router.put(
    '/announcements/:id',
    async (req: Request<{ id: string }, {}, AnnouncementRequest, {}>, res) => {
      if (!(await isRequestAuthorized(req, announcementUpdatePermission))) {
        throw new NotAllowedError('Unauthorized');
      }

      const {
        params: { id },
        body: {
          title,
          excerpt,
          body,
          publisher,
          category,
          active,
          start_at,
          until_date,
          on_behalf_of,
          tags,
        },
      } = req;

      if (until_date < start_at) {
        return res
          .status(400)
          .json({ error: 'until_date cannot be before start_at' });
      }

      const initialAnnouncement =
        await persistenceContext.announcementsStore.announcementByID(id);
      if (!initialAnnouncement) {
        return res.status(404).end();
      }

      // Normalize tags by slugifying each tag value
      const validatedTags =
        tags && Array.isArray(tags)
          ? tags.map(tag => slugify(tag.trim(), { lower: true }))
          : [];

      const announcement =
        await persistenceContext.announcementsStore.updateAnnouncement({
          ...initialAnnouncement,
          ...{
            title,
            excerpt,
            body,
            publisher,
            category,
            active,
            start_at: DateTime.fromISO(start_at),
            until_date: DateTime.fromISO(until_date),
            on_behalf_of,
            tags: validatedTags,
          },
        });

      if (events) {
        events.publish({
          topic: EVENTS_TOPIC_ANNOUNCEMENTS,
          eventPayload: { announcement },
          metadata: { action: EVENTS_ACTION_UPDATE_ANNOUNCEMENT },
        });
      }

      return res.status(200).json(announcement);
    },
  );

  router.get('/categories', async (_req, res) => {
    const results = await persistenceContext.categoriesStore.categories();

    return res.json(results);
  });

  router.post(
    '/categories',
    async (req: Request<{}, {}, CategoryRequest, {}>, res) => {
      if (!(await isRequestAuthorized(req, announcementCreatePermission))) {
        throw new NotAllowedError('Unauthorized');
      }

      const category = {
        ...req.body,
        ...{
          slug: slugify(req.body.title, {
            lower: true,
          }),
        },
      };

      await persistenceContext.categoriesStore.insert(category);

      if (events) {
        events.publish({
          topic: EVENTS_TOPIC_ANNOUNCEMENTS,
          eventPayload: {
            category: category.slug,
          },
          metadata: { action: EVENTS_ACTION_CREATE_CATEGORY },
        });
      }

      return res.status(201).json(category);
    },
  );

  router.delete(
    '/categories/:slug',
    async (req: Request<{ slug: string }, {}, {}, {}>, res) => {
      if (!(await isRequestAuthorized(req, announcementDeletePermission))) {
        throw new NotAllowedError('Unauthorized');
      }
      const announcementsByCategory =
        await persistenceContext.announcementsStore.announcements({
          category: req.params.slug,
        });

      if (announcementsByCategory.count) {
        throw new NotAllowedError(
          'Category to delete is used in some announcements',
        );
      }
      await persistenceContext.categoriesStore.delete(req.params.slug);

      if (events) {
        events.publish({
          topic: EVENTS_TOPIC_ANNOUNCEMENTS,
          eventPayload: {
            category: req.params.slug,
          },
          metadata: { action: EVENTS_ACTION_DELETE_CATEGORY },
        });
      }

      return res.status(204).end();
    },
  );

  router.get('/tags', async (_req, res) => {
    const results = await persistenceContext.tagsStore.tags();
    return res.json(results);
  });

  router.post(
    '/tags',
    async (req: Request<{}, {}, { title: string }, {}>, res) => {
      if (!(await isRequestAuthorized(req, announcementCreatePermission))) {
        throw new NotAllowedError('Unauthorized');
      }

      const { title } = req.body;

      if (!title || typeof title !== 'string' || title.trim() === '') {
        return res.status(400).json({ error: 'Title is required' });
      }

      if (title.length > MAX_TITLE_TAG_LENGTH) {
        return res.status(400).json({ error: 'Title exceeds maximum length' });
      }

      const slug = slugify(title, { lower: true });

      const existingTag = await persistenceContext.tagsStore.tagBySlug(slug);
      if (existingTag) {
        return res.status(409).json({ error: 'Tag already exists' });
      }

      const tag = {
        title,
        slug,
      };

      await persistenceContext.tagsStore.insert(tag);

      if (events) {
        events.publish({
          topic: EVENTS_TOPIC_ANNOUNCEMENTS,
          eventPayload: {
            tag: tag.slug,
          },
          metadata: { action: EVENTS_ACTION_CREATE_TAG },
        });
      }

      return res.status(201).json(tag);
    },
  );

  router.delete(
    '/tags/:slug',
    async (req: Request<{ slug: string }, {}, {}, {}>, res) => {
      if (!(await isRequestAuthorized(req, announcementDeletePermission))) {
        throw new NotAllowedError('Unauthorized');
      }

      const { slug } = req.params;

      if (!slug || typeof slug !== 'string' || slug.trim() === '') {
        return res.status(400).json({ message: 'Invalid tag slug' });
      }

      const announcementsByTag =
        await persistenceContext.announcementsStore.announcements({
          tags: [slug],
        });

      if (announcementsByTag.count) {
        throw new NotAllowedError(
          'Tag to delete is used in some announcements',
        );
      }

      const existingTag = await persistenceContext.tagsStore.tagBySlug(slug);
      if (!existingTag) {
        return res.status(404).json({ message: 'Tag not found' });
      }

      await persistenceContext.tagsStore.delete(slug);

      if (events) {
        events.publish({
          topic: EVENTS_TOPIC_ANNOUNCEMENTS,
          eventPayload: {
            tag: slug,
          },
          metadata: { action: EVENTS_ACTION_DELETE_TAG },
        });
      }

      return res.status(204).end();
    },
  );

  router.use(MiddlewareFactory.create({ config, logger }).error());

  return router;
}<|MERGE_RESOLUTION|>--- conflicted
+++ resolved
@@ -48,11 +48,8 @@
   body: string;
   active: boolean;
   start_at: string;
-<<<<<<< HEAD
   until_date: string;
-=======
   sendNotification: boolean;
->>>>>>> 4a89fd8f
   on_behalf_of?: string;
   tags?: string[];
 }
@@ -191,8 +188,7 @@
           },
           metadata: { action: EVENTS_ACTION_DELETE_ANNOUNCEMENT },
         });
-      }
-
+    
       return res.status(204).end();
     },
   );
