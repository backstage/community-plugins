/*
 * Copyright 2024 The Backstage Authors
 *
 * Licensed under the Apache License, Version 2.0 (the "License");
 * you may not use this file except in compliance with the License.
 * You may obtain a copy of the License at
 *
 *     http://www.apache.org/licenses/LICENSE-2.0
 *
 * Unless required by applicable law or agreed to in writing, software
 * distributed under the License is distributed on an "AS IS" BASIS,
 * WITHOUT WARRANTIES OR CONDITIONS OF ANY KIND, either express or implied.
 * See the License for the specific language governing permissions and
 * limitations under the License.
 */

/**
 * Main topic for announcement events
 *
 * @public
 */
export const EVENTS_TOPIC_ANNOUNCEMENTS = 'announcements';

/**
 * Event action for creating an announcement
 *
 * @public
 */
export const EVENTS_ACTION_CREATE_ANNOUNCEMENT = 'create_announcement';

/**
 * Event action for updating an announcement
 *
 * @public
 */
export const EVENTS_ACTION_UPDATE_ANNOUNCEMENT = 'update_announcement';

/**
 * Event action for deleting an announcement
 *
 * @public
 */
export const EVENTS_ACTION_DELETE_ANNOUNCEMENT = 'delete_announcement';

/**
 * Event action for creating a category
 *
 * @public
 */
export const EVENTS_ACTION_CREATE_CATEGORY = 'create_category';

/**
 * Event action for deleting a category
 *
 * @public
 */
export const EVENTS_ACTION_DELETE_CATEGORY = 'delete_category';

/**
 * Event action for creating a tag
 *
 * @public
 */
export const EVENTS_ACTION_CREATE_TAG = 'create_tag';

/**
 * Event action for deleting a tag
 *
 * @public
 */
export const EVENTS_ACTION_DELETE_TAG = 'delete_tag';

/**
 * Channel name for new announcement signals
 *
 * @public
 */
export const SIGNALS_CHANNEL_ANNOUNCEMENTS = 'announcements:new';

/**
 * Maximum length for announcement tag title
 *
 * @public
 */
export const MAX_TITLE_TAG_LENGTH = 100;

/**
<<<<<<< HEAD
 * Announcement mutate event ID for auditor mutations
 *
 * @public
 */
export const AUDITOR_MUTATE_EVENT_ID = 'announcements-mutate';

/**
 * Event action for creating an announcement
 *
 * @public
 */
export const AUDITOR_ACTION_CREATE = 'create';

/**
 * Event action for updating an announcement
 *
 * @public
 */
export const AUDITOR_ACTION_UPDATE = 'update';

/**
 * Event action for deleting an announcement
 *
 * @public
 */

export const AUDITOR_ACTION_DELETE = 'delete';
/**
 * Announcement fetch event ID for auditor read/query operations
 *
 * @public
 */
export const AUDITOR_FETCH_EVENT_ID = 'announcements-fetch';
=======
 * Maximum length shown for announcement excerpt
 *
 * @public
 */
export const MAX_EXCERPT_LENGTH = 50;

/**
 * Maximum length shown for announcement title
 *
 * @public
 */
export const MAX_TITLE_LENGTH = 50;
>>>>>>> 5f4404d3
<|MERGE_RESOLUTION|>--- conflicted
+++ resolved
@@ -85,7 +85,20 @@
 export const MAX_TITLE_TAG_LENGTH = 100;
 
 /**
-<<<<<<< HEAD
+ * Maximum length shown for announcement excerpt
+ *
+ * @public
+ */
+export const MAX_EXCERPT_LENGTH = 50;
+
+/**
+ * Maximum length shown for announcement title
+ *
+ * @public
+ */
+export const MAX_TITLE_LENGTH = 50;
+
+/**
  * Announcement mutate event ID for auditor mutations
  *
  * @public
@@ -111,25 +124,11 @@
  *
  * @public
  */
+export const AUDITOR_ACTION_DELETE = 'delete';
 
-export const AUDITOR_ACTION_DELETE = 'delete';
 /**
  * Announcement fetch event ID for auditor read/query operations
  *
  * @public
  */
-export const AUDITOR_FETCH_EVENT_ID = 'announcements-fetch';
-=======
- * Maximum length shown for announcement excerpt
- *
- * @public
- */
-export const MAX_EXCERPT_LENGTH = 50;
-
-/**
- * Maximum length shown for announcement title
- *
- * @public
- */
-export const MAX_TITLE_LENGTH = 50;
->>>>>>> 5f4404d3
+export const AUDITOR_FETCH_EVENT_ID = 'announcements-fetch';