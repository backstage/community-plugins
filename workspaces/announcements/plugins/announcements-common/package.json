--- conflicted
+++ resolved
@@ -21,13 +21,9 @@
     "role": "common-library",
     "pluginId": "announcements",
     "pluginPackages": [
-<<<<<<< HEAD
       "@backstage-community/plugin-announcements",
-      "@backstage-community/plugin-announcements-common"
-=======
       "@backstage-community/plugin-announcements-common",
       "@backstage-community/plugin-announcements-node"
->>>>>>> b0052fbd
     ]
   },
   "sideEffects": false,
