--- conflicted
+++ resolved
@@ -110,12 +110,6 @@
   const editAnnouncementLink = useRouteRef(announcementEditRouteRef);
   const { t } = useAnnouncementsTranslation();
 
-<<<<<<< HEAD
-  const publisherRef = parseEntityRef(
-    announcement.on_behalf_of || announcement.publisher,
-  );
-=======
->>>>>>> 35b813d7
   const title = (
     <Tooltip
       title={announcement.title}
@@ -134,20 +128,8 @@
     <>
       <Typography variant="body2" color="textSecondary" component="span">
         {t('announcementsPage.card.by')}{' '}
-<<<<<<< HEAD
-        <EntityPeekAheadPopover
-          entityRef={announcement.on_behalf_of || announcement.publisher}
-        >
-          <Link to={entityLink(publisherRef)}>
-            <EntityDisplayName
-              entityRef={announcement.on_behalf_of || announcement.publisher}
-              hideIcon
-            />
-          </Link>
-=======
-        <EntityPeekAheadPopover entityRef={announcement.publisher}>
-          <EntityRefLink entityRef={announcement.publisher} hideIcon />
->>>>>>> 35b813d7
+        <EntityPeekAheadPopover entityRef={announcement.on_behalf_of || announcement.publisher}>
+          <EntityRefLink entityRef={announcement.on_behalf_of || announcement.publisher} hideIcon />
         </EntityPeekAheadPopover>
         {announcement.category && (
           <>
