/*
 * Copyright 2024 The Backstage Authors
 *
 * Licensed under the Apache License, Version 2.0 (the "License");
 * you may not use this file except in compliance with the License.
 * You may obtain a copy of the License at
 *
 *     http://www.apache.org/licenses/LICENSE-2.0
 *
 * Unless required by applicable law or agreed to in writing, software
 * distributed under the License is distributed on an "AS IS" BASIS,
 * WITHOUT WARRANTIES OR CONDITIONS OF ANY KIND, either express or implied.
 * See the License for the specific language governing permissions and
 * limitations under the License.
 */
import { useState, ReactNode, useMemo } from 'react';
import { useLocation } from 'react-router-dom';
<<<<<<< HEAD
import { usePermission } from '@backstage/plugin-permission-react';
import {
  announcementCreatePermission,
  Announcement,
} from '@backstage-community/plugin-announcements-common';
=======
import { Announcement } from '@backstage-community/plugin-announcements-common';
>>>>>>> 04a7ba33
import { DateTime } from 'luxon';
import {
  Page,
  Header,
  Content,
  Link,
  ItemCardGrid,
  Progress,
} from '@backstage/core-components';
import { useRouteRef } from '@backstage/core-plugin-api';
import { EntityRefLink } from '@backstage/plugin-catalog-react';
import {
  useAnnouncements,
  useAnnouncementsTranslation,
  useAnnouncementsPermissions,
} from '@backstage-community/plugin-announcements-react';
import {
  Box,
  Card,
  CardContent,
  CardHeader,
  Chip,
  makeStyles,
  Tooltip,
  Typography,
} from '@material-ui/core';
import { Alert, Pagination } from '@material-ui/lab';

import { announcementViewRouteRef, rootRouteRef } from '../../routes';
import { ContextMenu } from './ContextMenu';
import { formatAnnouncementStartTime } from '../utils/announcementDateUtils';
import { MarkdownRendererTypeProps } from '../MarkdownRenderer/MarkdownRenderer';
import { truncate } from '../utils/truncateUtils';

const useStyles = makeStyles(theme => {
  return {
    cardHeader: {
      color: theme?.palette?.text?.primary || '#000',
    },
    pagination: {
      display: 'flex',
      justifyContent: 'center',
      marginTop: theme?.spacing?.(4) || 32,
    },
  };
});

const AnnouncementCard = ({
  announcement,
  options: { titleLength = 50 },
  hideStartAt,
}: {
  announcement: Announcement;
  options: AnnouncementCardProps;
  hideStartAt?: boolean;
}) => {
  const classes = useStyles();
  const announcementsLink = useRouteRef(rootRouteRef);
  const viewAnnouncementLink = useRouteRef(announcementViewRouteRef);
  const { t } = useAnnouncementsTranslation();

  const title = (
    <Tooltip
      title={announcement.title}
      disableFocusListener
      data-testid="announcement-card-title-tooltip"
    >
      <Link
        className={classes.cardHeader}
        to={viewAnnouncementLink({ id: announcement.id })}
      >
        {truncate(announcement.title, titleLength)}
      </Link>
    </Tooltip>
  );
  const subTitle = (
    <>
      <Typography variant="body2" color="textSecondary" component="span">
        {t('announcementsPage.card.by')}{' '}
        <EntityRefLink
          entityRef={announcement.on_behalf_of || announcement.publisher}
          hideIcon
        />
        {announcement.category && (
          <>
            {' '}
            {t('announcementsPage.card.in')}{' '}
            <Link
              to={`${announcementsLink()}?category=${
                announcement.category.slug
              }`}
            >
              {announcement.category.title}
            </Link>
          </>
        )}
        , {DateTime.fromISO(announcement.created_at).toRelative()}
      </Typography>
      <Box>
        {!hideStartAt && (
          <Typography variant="caption" color="textSecondary">
            {formatAnnouncementStartTime(
              announcement.start_at,
              t('announcementsCard.occurred'),
              t('announcementsCard.scheduled'),
              t('announcementsCard.today'),
            )}
          </Typography>
        )}
      </Box>
      {announcement.tags && announcement.tags.length > 0 && (
        <Typography variant="body2" color="textSecondary">
          <Box mt={1}>
            {announcement.tags.map(tag => (
              <Chip
                key={tag.slug}
                size="small"
                label={tag.title}
                component={Link}
                to={`${announcementsLink()}?tags=${tag.slug}`}
                clickable
                style={{ marginRight: 4, marginBottom: 4 }}
              />
            ))}
          </Box>
        </Typography>
      )}
    </>
  );

  return (
    <Card>
      <CardHeader title={title} subheader={subTitle} />
      <CardContent>{announcement.excerpt}</CardContent>
    </Card>
  );
};

const AnnouncementsGrid = ({
  maxPerPage,
  category,
  tags,
  cardTitleLength,
  active,
  sortBy,
  order,
  hideStartAt,
}: {
  maxPerPage: number;
  category?: string;
  tags?: string[];
  cardTitleLength?: number;
  active?: boolean;
  sortBy?: 'created_at' | 'start_at';
  order?: 'asc' | 'desc';
  hideStartAt?: boolean;
}) => {
  const classes = useStyles();
  const location = useLocation();
  const queryParams = new URLSearchParams(location.search);

  const [page, setPage] = useState(1);
  const handleChange = (_event: any, value: number) => {
    setPage(value);
  };

  const tagsParam = queryParams.get('tags');
  const tagsFromUrl = useMemo(() => {
    return tagsParam ? tagsParam.split(',') : undefined;
  }, [tagsParam]);

  const { announcements, loading, error } = useAnnouncements(
    {
      max: maxPerPage,
      page: page,
      category,
      tags: tags || tagsFromUrl,
      active,
      sortBy,
      order,
    },
    { dependencies: [maxPerPage, page, category, tagsFromUrl] },
  );

  if (loading) {
    return <Progress />;
  } else if (error) {
    return <Alert severity="error">{error.message}</Alert>;
  }

  return (
    <>
      <ItemCardGrid>
        {announcements.results.map(announcement => (
          <AnnouncementCard
            key={announcement.id}
            announcement={announcement}
            options={{ titleLength: cardTitleLength }}
            hideStartAt={hideStartAt}
          />
        ))}
      </ItemCardGrid>

      {announcements && announcements.count !== 0 && (
        <div className={classes.pagination}>
          <Pagination
            count={Math.ceil(announcements.count / maxPerPage)}
            page={page}
            onChange={handleChange}
          />
        </div>
      )}
    </>
  );
};

type AnnouncementCardProps = {
  titleLength?: number;
};

type AnnouncementCreateButtonProps = {
  name?: string;
};

export type AnnouncementsPageProps = {
  themeId: string;
  title: string;
  subtitle?: ReactNode;
  maxPerPage?: number;
  category?: string;
  tags?: string[];
  buttonOptions?: AnnouncementCreateButtonProps;
  cardOptions?: AnnouncementCardProps;
  hideContextMenu?: boolean;
  hideInactive?: boolean;
  hideStartAt?: boolean;
  markdownRenderer?: MarkdownRendererTypeProps;
  sortby?: 'created_at' | 'start_at';
  order?: 'asc' | 'desc';
};

export const AnnouncementsPage = (props: AnnouncementsPageProps) => {
  const location = useLocation();
  const queryParams = new URLSearchParams(location.search);
<<<<<<< HEAD
  const { loading: loadingCreatePermission, allowed: canCreate } =
    usePermission({ permission: announcementCreatePermission });
=======
  const permissions = useAnnouncementsPermissions();
>>>>>>> 04a7ba33

  const {
    hideContextMenu,
    hideInactive,
    hideStartAt,
    themeId,
    title,
    subtitle,
    maxPerPage,
    category,
    cardOptions,
    sortby,
    order,
  } = props;

  return (
    <Page themeId={themeId}>
      <Header title={title} subtitle={subtitle}>
<<<<<<< HEAD
        {!hideContextMenu && !loadingCreatePermission && canCreate && (
          <ContextMenu />
        )}
=======
        {!hideContextMenu &&
          !permissions.create.loading &&
          permissions.create.allowed && <ContextMenu />}
>>>>>>> 04a7ba33
      </Header>

      <Content>
        <AnnouncementsGrid
          maxPerPage={maxPerPage ?? 10}
          category={category ?? queryParams.get('category') ?? undefined}
          tags={props.tags}
          cardTitleLength={cardOptions?.titleLength}
          active={!!hideInactive}
          sortBy={sortby ?? 'created_at'}
          order={order ?? 'desc'}
          hideStartAt={hideStartAt}
        />
      </Content>
    </Page>
  );
};<|MERGE_RESOLUTION|>--- conflicted
+++ resolved
@@ -15,15 +15,7 @@
  */
 import { useState, ReactNode, useMemo } from 'react';
 import { useLocation } from 'react-router-dom';
-<<<<<<< HEAD
-import { usePermission } from '@backstage/plugin-permission-react';
-import {
-  announcementCreatePermission,
-  Announcement,
-} from '@backstage-community/plugin-announcements-common';
-=======
 import { Announcement } from '@backstage-community/plugin-announcements-common';
->>>>>>> 04a7ba33
 import { DateTime } from 'luxon';
 import {
   Page,
@@ -268,12 +260,7 @@
 export const AnnouncementsPage = (props: AnnouncementsPageProps) => {
   const location = useLocation();
   const queryParams = new URLSearchParams(location.search);
-<<<<<<< HEAD
-  const { loading: loadingCreatePermission, allowed: canCreate } =
-    usePermission({ permission: announcementCreatePermission });
-=======
   const permissions = useAnnouncementsPermissions();
->>>>>>> 04a7ba33
 
   const {
     hideContextMenu,
@@ -292,15 +279,9 @@
   return (
     <Page themeId={themeId}>
       <Header title={title} subtitle={subtitle}>
-<<<<<<< HEAD
-        {!hideContextMenu && !loadingCreatePermission && canCreate && (
-          <ContextMenu />
-        )}
-=======
         {!hideContextMenu &&
           !permissions.create.loading &&
           permissions.create.allowed && <ContextMenu />}
->>>>>>> 04a7ba33
       </Header>
 
       <Content>
