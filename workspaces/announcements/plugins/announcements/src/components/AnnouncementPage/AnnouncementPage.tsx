/*
 * Copyright 2024 The Backstage Authors
 *
 * Licensed under the Apache License, Version 2.0 (the "License");
 * you may not use this file except in compliance with the License.
 * You may obtain a copy of the License at
 *
 *     http://www.apache.org/licenses/LICENSE-2.0
 *
 * Unless required by applicable law or agreed to in writing, software
 * distributed under the License is distributed on an "AS IS" BASIS,
 * WITHOUT WARRANTIES OR CONDITIONS OF ANY KIND, either express or implied.
 * See the License for the specific language governing permissions and
 * limitations under the License.
 */
import { ReactNode } from 'react';
import useAsync from 'react-use/lib/useAsync';
import { DateTime } from 'luxon';
import {
  Progress,
  Page,
  Header,
  Content,
  MarkdownContent,
  InfoCard,
} from '@backstage/core-components';
import {
  useApi,
  useRouteRef,
  useRouteRefParams,
} from '@backstage/core-plugin-api';
import {
  EntityPeekAheadPopover,
  EntityRefLink,
} from '@backstage/plugin-catalog-react';
import { announcementViewRouteRef, rootRouteRef } from '../../routes';
import { announcementsApiRef } from '@backstage-community/plugin-announcements-react';
import { Announcement } from '@backstage-community/plugin-announcements-common';
import { Grid, Typography } from '@material-ui/core';
import { Alert } from '@material-ui/lab';

const AnnouncementDetails = ({
  announcement,
}: {
  announcement: Announcement;
}) => {
  const announcementsLink = useRouteRef(rootRouteRef);
  const deepLink = {
    link: announcementsLink(),
    title: 'Back to announcements',
  };
<<<<<<< HEAD

  const publisherRef = parseEntityRef(
    announcement.on_behalf_of || announcement.publisher,
  );
  const subHeader = (
    <Typography>
      By{' '}
      <EntityPeekAheadPopover
        entityRef={announcement.on_behalf_of || announcement.publisher}
      >
        <Link to={entityLink(publisherRef)}>
          <EntityDisplayName
            entityRef={announcement.on_behalf_of || announcement.publisher}
            hideIcon
          />
        </Link>
=======
  const subHeader = (
    <Typography>
      By{' '}
      <EntityPeekAheadPopover entityRef={announcement.publisher}>
        <EntityRefLink entityRef={announcement.publisher} hideIcon />
>>>>>>> 35b813d7
      </EntityPeekAheadPopover>
      , {DateTime.fromISO(announcement.created_at).toRelative()}
    </Typography>
  );

  return (
    <InfoCard
      title={announcement.title}
      subheader={subHeader}
      deepLink={deepLink}
    >
      <MarkdownContent content={announcement.body} />
    </InfoCard>
  );
};

type AnnouncementPageProps = {
  themeId: string;
  title: string;
  subtitle?: ReactNode;
};

export const AnnouncementPage = (props: AnnouncementPageProps) => {
  const announcementsApi = useApi(announcementsApiRef);
  const { id } = useRouteRefParams(announcementViewRouteRef);
  const { value, loading, error } = useAsync(
    async () => announcementsApi.announcementByID(id),
    [id],
  );

  let title = props.title;
  let content: ReactNode;

  if (loading) {
    content = <Progress />;
  } else if (error) {
    content = <Alert severity="error">{error.message}</Alert>;
  } else {
    title = `${value!.title} – ${title}`;
    content = <AnnouncementDetails announcement={value!} />;

    const lastSeen = announcementsApi.lastSeenDate();
    const announcementCreatedAt = DateTime.fromISO(value!.created_at);

    if (announcementCreatedAt > lastSeen) {
      announcementsApi.markLastSeenDate(announcementCreatedAt);
    }
  }

  return (
    <Page themeId={props.themeId}>
      <Header title={title} subtitle={props.subtitle} />

      <Content>
        <Grid container justifyContent="center" alignItems="center">
          <Grid item sm={6}>
            {content}
          </Grid>
        </Grid>
      </Content>
    </Page>
  );
};<|MERGE_RESOLUTION|>--- conflicted
+++ resolved
@@ -49,30 +49,11 @@
     link: announcementsLink(),
     title: 'Back to announcements',
   };
-<<<<<<< HEAD
-
-  const publisherRef = parseEntityRef(
-    announcement.on_behalf_of || announcement.publisher,
-  );
   const subHeader = (
     <Typography>
       By{' '}
-      <EntityPeekAheadPopover
-        entityRef={announcement.on_behalf_of || announcement.publisher}
-      >
-        <Link to={entityLink(publisherRef)}>
-          <EntityDisplayName
-            entityRef={announcement.on_behalf_of || announcement.publisher}
-            hideIcon
-          />
-        </Link>
-=======
-  const subHeader = (
-    <Typography>
-      By{' '}
-      <EntityPeekAheadPopover entityRef={announcement.publisher}>
-        <EntityRefLink entityRef={announcement.publisher} hideIcon />
->>>>>>> 35b813d7
+      <EntityPeekAheadPopover entityRef={announcement.on_behalf_of || announcement.publisher}>
+        <EntityRefLink entityRef={announcement.on_behalf_of || announcement.publisher} hideIcon />
       </EntityPeekAheadPopover>
       , {DateTime.fromISO(announcement.created_at).toRelative()}
     </Typography>
