--- conflicted
+++ resolved
@@ -36,11 +36,8 @@
       created_at: string;
       active: boolean;
       start_at: string;
-<<<<<<< HEAD
       until_date: string;
-=======
       sendNotification: boolean;
->>>>>>> 4a89fd8f
     }>,
   ) => void;
   form: {
@@ -54,11 +51,8 @@
     created_at: string;
     active: boolean;
     start_at: string;
-<<<<<<< HEAD
     until_date: string;
-=======
     sendNotification: boolean;
->>>>>>> 4a89fd8f
   };
   initialValue: string;
 };
