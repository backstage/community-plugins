/*
 * Copyright 2025 The Backstage Authors
 *
 * Licensed under the Apache License, Version 2.0 (the "License");
 * you may not use this file except in compliance with the License.
 * You may obtain a copy of the License at
 *
 *     http://www.apache.org/licenses/LICENSE-2.0
 *
 * Unless required by applicable law or agreed to in writing, software
 * distributed under the License is distributed on an "AS IS" BASIS,
 * WITHOUT WARRANTIES OR CONDITIONS OF ANY KIND, either express or implied.
 * See the License for the specific language governing permissions and
 * limitations under the License.
 */
import { useState } from 'react';
import {
  ErrorPanel,
  Progress,
  Table,
  TableColumn,
} from '@backstage/core-components';
import {
  CreateTagRequest,
  announcementsApiRef,
  useAnnouncementsTranslation,
  useTags,
  useAnnouncementsPermissions,
} from '@backstage-community/plugin-announcements-react';
import {
  announcementCreatePermission,
  Tag,
} from '@backstage-community/plugin-announcements-common';
import { useApi, alertApiRef } from '@backstage/core-plugin-api';
<<<<<<< HEAD
import {
  RequirePermission,
  usePermission,
} from '@backstage/plugin-permission-react';
=======
import { RequirePermission } from '@backstage/plugin-permission-react';
>>>>>>> 04a7ba33
import { ResponseError } from '@backstage/errors';
import { Button, Grid, IconButton, Typography } from '@material-ui/core';
import DeleteIcon from '@material-ui/icons/Delete';

<<<<<<< HEAD
import { useDeleteTagDialogState } from './useDeleteTagDialogState';
import { DeleteTagDialog } from './DeleteTagDialog';
import { TagsForm } from './TagsForm';
=======
import { useDeleteDialogState, DeleteDialog, TitleForm } from '../shared';
>>>>>>> 04a7ba33

export const TagsContent = () => {
  const [showNewTagForm, setShowNewTagForm] = useState(false);
  const { tags, loading, error, retry: refresh } = useTags();
  const announcementsApi = useApi(announcementsApiRef);
  const alertApi = useApi(alertApiRef);
  const { t } = useAnnouncementsTranslation();

  const {
    isOpen: isDeleteDialogOpen,
    open: openDeleteDialog,
    close: closeDeleteDialog,
    item: tagToDelete,
  } = useDeleteDialogState<Tag>();

  const permissions = useAnnouncementsPermissions();

  const translationKeys = {
    new: t('tagsForm.newTag'),
    edit: t('tagsForm.editTag'),
    titleLabel: t('tagsForm.titleLabel'),
    submit: t('tagsForm.submit'),
  };

  const onSubmit = async (request: CreateTagRequest) => {
    const { title } = request;

    try {
      await announcementsApi.createTag({
        title,
      });

      alertApi.post({
        message: `${title} ${t('admin.tagsContent.createdMessage')}`,
        severity: 'success',
      });

      refresh();
    } catch (err: any) {
      if (err.response?.status === 409) {
        alertApi.post({
          message: t('admin.tagsContent.errors.alreadyExists'),
          severity: 'error',
        });
      } else {
        alertApi.post({
          message: (err as Error).message,
          severity: 'error',
        });
      }
    }
  };

  const onCreateButtonClick = () => {
    setShowNewTagForm(!showNewTagForm);
  };

  const onCancelDelete = () => {
    closeDeleteDialog();
  };

  const onConfirmDelete = async () => {
    closeDeleteDialog();

    try {
      await announcementsApi.deleteTag(tagToDelete!.slug);

      alertApi.post({
        message: t('admin.tagsContent.table.tagDeleted'),
        severity: 'success',
      });
    } catch (err) {
      alertApi.post({
        message: (err as ResponseError).body.error.message,
        severity: 'error',
      });
    }

    refresh();
  };

  if (loading) {
    return <Progress />;
  }
  if (error) {
    return <ErrorPanel error={error} />;
  }

  const columns: TableColumn<Tag>[] = [
    {
      title: <Typography>{t('admin.tagsContent.table.title')}</Typography>,
      sorting: true,
      field: 'title',
      render: rowData => rowData.title,
    },
    {
      title: <Typography>{t('admin.tagsContent.table.slug')}</Typography>,
      sorting: true,
      field: 'slug',
      render: rowData => rowData.slug,
    },
    {
      title: <Typography>{t('admin.tagsContent.table.actions')}</Typography>,
      render: rowData => {
        return (
          <IconButton
            aria-label="delete"
            disabled={permissions.delete.loading || !permissions.delete.allowed}
            onClick={() => openDeleteDialog(rowData)}
          >
            <DeleteIcon fontSize="small" data-testid="delete-icon" />
          </IconButton>
        );
      },
    },
  ];

  return (
    <RequirePermission permission={announcementCreatePermission}>
      <Grid container>
        <Grid item xs={12}>
          <Button
            disabled={permissions.create.loading || !permissions.create.allowed}
            variant="contained"
            onClick={() => onCreateButtonClick()}
          >
            {showNewTagForm
              ? t('admin.tagsContent.cancelButton')
              : t('admin.tagsContent.createButton')}
          </Button>
        </Grid>

        {showNewTagForm && (
          <Grid item xs={12}>
            <TitleForm<Tag>
              translationKeys={translationKeys}
              onSubmit={onSubmit}
              testIds={{
                form: 'tag-form',
                input: 'tag-title-input',
                button: 'tag-submit-button',
              }}
            />
          </Grid>
        )}

        <Grid item xs={12}>
          <Table
            title="Tags"
            options={{ pageSize: 20, search: true }}
            columns={columns}
            data={tags ?? []}
            emptyContent={
              <Typography style={{ padding: 2, textAlign: 'center' }}>
                {t('admin.tagsContent.table.noTagsFound')}
              </Typography>
            }
          />
        </Grid>

        <DeleteDialog
          isOpen={isDeleteDialogOpen}
          onCancel={onCancelDelete}
          onConfirm={onConfirmDelete}
        />
      </Grid>
    </RequirePermission>
  );
};<|MERGE_RESOLUTION|>--- conflicted
+++ resolved
@@ -32,25 +32,12 @@
   Tag,
 } from '@backstage-community/plugin-announcements-common';
 import { useApi, alertApiRef } from '@backstage/core-plugin-api';
-<<<<<<< HEAD
-import {
-  RequirePermission,
-  usePermission,
-} from '@backstage/plugin-permission-react';
-=======
 import { RequirePermission } from '@backstage/plugin-permission-react';
->>>>>>> 04a7ba33
 import { ResponseError } from '@backstage/errors';
 import { Button, Grid, IconButton, Typography } from '@material-ui/core';
 import DeleteIcon from '@material-ui/icons/Delete';
 
-<<<<<<< HEAD
-import { useDeleteTagDialogState } from './useDeleteTagDialogState';
-import { DeleteTagDialog } from './DeleteTagDialog';
-import { TagsForm } from './TagsForm';
-=======
 import { useDeleteDialogState, DeleteDialog, TitleForm } from '../shared';
->>>>>>> 04a7ba33
 
 export const TagsContent = () => {
   const [showNewTagForm, setShowNewTagForm] = useState(false);
