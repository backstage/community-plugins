{
  "name": "@backstage-community/plugin-announcements",
  "version": "0.5.8",
  "main": "src/index.ts",
  "types": "src/index.ts",
  "license": "Apache-2.0",
  "publishConfig": {
    "access": "public"
  },
  "typesVersions": {
    "*": {
      "alpha": [
        "src/alpha.ts"
      ],
      "package.json": [
        "package.json"
      ]
    }
  },
  "exports": {
    ".": "./src/index.ts",
    "./alpha": "./src/alpha.ts",
    "./package.json": "./package.json"
  },
  "repository": {
    "type": "git",
    "url": "https://github.com/backstage/community-plugins",
    "directory": "workspaces/announcements/plugins/announcements"
  },
  "backstage": {
    "role": "frontend-plugin",
    "pluginId": "announcements",
    "pluginPackages": [
      "@backstage-community/plugin-announcements",
      "@backstage-community/plugin-announcements-backend",
      "@backstage-community/plugin-announcements-common",
      "@backstage-community/plugin-announcements-node",
      "@backstage-community/plugin-announcements-react"
    ]
  },
  "sideEffects": false,
  "scripts": {
    "start": "backstage-cli package start",
    "build": "backstage-cli package build",
    "lint": "backstage-cli package lint",
    "test": "backstage-cli package test",
    "clean": "backstage-cli package clean",
    "prepack": "backstage-cli package prepack",
    "postpack": "backstage-cli package postpack"
  },
  "dependencies": {
    "@backstage-community/plugin-announcements-common": "workspace:^",
    "@backstage-community/plugin-announcements-react": "workspace:^",
    "@backstage/catalog-model": "^1.7.3",
    "@backstage/core-app-api": "^1.16.1",
    "@backstage/core-compat-api": "^0.4.1",
    "@backstage/core-components": "^0.17.1",
    "@backstage/core-plugin-api": "^1.10.6",
    "@backstage/errors": "^1.2.7",
<<<<<<< HEAD
    "@backstage/frontend-plugin-api": "^0.10.0",
    "@backstage/plugin-catalog-react": "^1.16.0",
    "@backstage/plugin-home-react": "^0.1.24",
    "@backstage/plugin-permission-react": "^0.4.32",
=======
    "@backstage/frontend-plugin-api": "^0.10.1",
    "@backstage/plugin-catalog-react": "^1.17.0",
    "@backstage/plugin-permission-react": "^0.4.33",
>>>>>>> 29bbfbf2
    "@backstage/plugin-search-common": "^1.2.17",
    "@backstage/plugin-search-react": "^1.8.8",
    "@backstage/plugin-signals-react": "^0.0.12",
    "@backstage/theme": "^0.6.5",
    "@material-ui/core": "^4.12.2",
    "@material-ui/icons": "^4.11.3",
    "@material-ui/lab": "4.0.0-alpha.61",
    "@mui/material": "^5.15.6",
    "@types/react": "^16.13.1 || ^17.0.0 || ^18.0.0",
    "@uiw/react-md-editor": "^4.0.3",
    "add": "^2.0.6",
    "luxon": "^3.2.0",
    "react-use": "^17.2.4",
    "slugify": "1.6.6"
  },
  "peerDependencies": {
    "react": "^16.13.1 || ^17.0.0 || ^18.0.0",
    "react-dom": "^16.13.1 || ^17.0.0 || ^18.0.0",
    "react-router-dom": "6.0.0-beta.0 || ^6.3.0"
  },
  "devDependencies": {
<<<<<<< HEAD
    "@backstage/cli": "^0.31.0",
    "@backstage/dev-utils": "^1.1.8",
    "@backstage/frontend-test-utils": "^0.3.0",
    "@backstage/plugin-home": "^0.8.6",
    "@backstage/plugin-signals": "^0.0.17",
    "@backstage/test-utils": "^1.7.6",
=======
    "@backstage/cli": "^0.32.0",
    "@backstage/dev-utils": "^1.1.9",
    "@backstage/frontend-test-utils": "^0.3.1",
    "@backstage/plugin-signals": "^0.0.18",
    "@backstage/test-utils": "^1.7.7",
>>>>>>> 29bbfbf2
    "@testing-library/jest-dom": "^6.3.0",
    "@testing-library/react": "^14.0.0",
    "@testing-library/user-event": "^14.5.1",
    "@types/luxon": "^3.3.3",
    "@types/node": "^18.18.7",
    "cross-fetch": "^3.1.8",
    "msw": "^1.3.2",
    "react": "^16.13.1 || ^17.0.0 || ^18.0.0",
    "react-dom": "^16.13.1 || ^17.0.0 || ^18.0.0",
    "react-router-dom": "6.0.0-beta.0 || ^6.3.0"
  },
  "files": [
    "dist"
  ]
}<|MERGE_RESOLUTION|>--- conflicted
+++ resolved
@@ -57,16 +57,10 @@
     "@backstage/core-components": "^0.17.1",
     "@backstage/core-plugin-api": "^1.10.6",
     "@backstage/errors": "^1.2.7",
-<<<<<<< HEAD
-    "@backstage/frontend-plugin-api": "^0.10.0",
-    "@backstage/plugin-catalog-react": "^1.16.0",
-    "@backstage/plugin-home-react": "^0.1.24",
-    "@backstage/plugin-permission-react": "^0.4.32",
-=======
     "@backstage/frontend-plugin-api": "^0.10.1",
     "@backstage/plugin-catalog-react": "^1.17.0",
+    "@backstage/plugin-home-react": "^0.1.24",
     "@backstage/plugin-permission-react": "^0.4.33",
->>>>>>> 29bbfbf2
     "@backstage/plugin-search-common": "^1.2.17",
     "@backstage/plugin-search-react": "^1.8.8",
     "@backstage/plugin-signals-react": "^0.0.12",
@@ -88,20 +82,12 @@
     "react-router-dom": "6.0.0-beta.0 || ^6.3.0"
   },
   "devDependencies": {
-<<<<<<< HEAD
-    "@backstage/cli": "^0.31.0",
-    "@backstage/dev-utils": "^1.1.8",
-    "@backstage/frontend-test-utils": "^0.3.0",
-    "@backstage/plugin-home": "^0.8.6",
-    "@backstage/plugin-signals": "^0.0.17",
-    "@backstage/test-utils": "^1.7.6",
-=======
     "@backstage/cli": "^0.32.0",
     "@backstage/dev-utils": "^1.1.9",
     "@backstage/frontend-test-utils": "^0.3.1",
+    "@backstage/plugin-home": "^0.8.6",
     "@backstage/plugin-signals": "^0.0.18",
     "@backstage/test-utils": "^1.7.7",
->>>>>>> 29bbfbf2
     "@testing-library/jest-dom": "^6.3.0",
     "@testing-library/react": "^14.0.0",
     "@testing-library/user-event": "^14.5.1",
