--- conflicted
+++ resolved
@@ -30,11 +30,8 @@
 export interface IChatbotApiOptions {
   requestTimeout?: number;
   useOpenIDToken?: boolean;
-<<<<<<< HEAD
   autoReloadOnTokenExpiry?: boolean;
-=======
   feedbackEndpoint?: string | null;
->>>>>>> 94406889
 }
 
 export class ChatbotApi {
@@ -43,12 +40,9 @@
   private identityApi: IdentityApi;
   private openIdConnectApi: OpenIdConnectApi | null;
   private useOpenIDToken: boolean;
-<<<<<<< HEAD
   private autoReloadOnTokenExpiry: boolean;
-
-=======
   private feedbackEndpoint: string | null;
->>>>>>> 94406889
+
   constructor(
     private apiBaseUrl: string,
     options: {
@@ -64,11 +58,8 @@
     this.identityApi = options.identityApi;
     this.openIdConnectApi = options.openIdConnectApi ?? null;
     this.useOpenIDToken = apiOptions?.useOpenIDToken ?? false; // default to false which means use IdentityApi.getCredentials() (backstage token)
-<<<<<<< HEAD
     this.autoReloadOnTokenExpiry = apiOptions?.autoReloadOnTokenExpiry ?? true; // default to true for better UX
-=======
     this.feedbackEndpoint = apiOptions?.feedbackEndpoint ?? null;
->>>>>>> 94406889
     try {
       const timeout = apiOptions?.requestTimeout ?? 300; // Default to 300 seconds
       this.client = new A2AClient(this.apiBaseUrl, timeout);
