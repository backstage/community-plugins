--- conflicted
+++ resolved
@@ -43,13 +43,6 @@
     "prettier": "^2.3.2",
     "typescript": "~5.3.0"
   },
-  "dependencies": {
-<<<<<<< HEAD
-    "@ianvs/prettier-plugin-sort-imports": "^4.3.1"
-=======
-    "knip": "^5.27.4"
->>>>>>> c3bbe0f7
-  },
   "resolutions": {
     "@types/react": "^18",
     "@types/react-dom": "^18"
