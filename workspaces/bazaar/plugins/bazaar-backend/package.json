--- conflicted
+++ resolved
@@ -61,19 +61,11 @@
     "yn": "^4.0.0"
   },
   "devDependencies": {
-<<<<<<< HEAD
-    "@backstage/backend-defaults": "^0.5.0",
-    "@backstage/backend-test-utils": "^1.0.0",
-    "@backstage/cli": "^0.27.1",
-    "@backstage/plugin-auth-backend": "^0.23.0",
-    "@backstage/plugin-auth-backend-module-guest-provider": "^0.2.0",
-    "@backstage/plugin-catalog-backend": "^1.26.1"
-=======
+    "@backstage/plugin-catalog-backend": "^1.26.1",
     "@backstage/backend-defaults": "^0.5.2",
     "@backstage/backend-test-utils": "^1.0.2",
     "@backstage/cli": "^0.28.0",
     "@backstage/plugin-auth-backend": "^0.23.1",
     "@backstage/plugin-auth-backend-module-guest-provider": "^0.2.1"
->>>>>>> 6f348b85
   }
 }