{
  "name": "@backstage-community/plugin-bazaar",
  "version": "0.5.1",
  "backstage": {
    "role": "frontend-plugin",
    "pluginId": "bazaar",
    "pluginPackages": [
      "@backstage-community/plugin-bazaar",
      "@backstage-community/plugin-bazaar-backend"
    ]
  },
  "publishConfig": {
    "access": "public",
    "main": "dist/index.esm.js",
    "types": "dist/index.d.ts"
  },
  "homepage": "https://backstage.io",
  "repository": {
    "type": "git",
    "url": "https://github.com/backstage/community-plugins",
    "directory": "workspaces/bazaar/plugins/bazaar"
  },
  "license": "Apache-2.0",
  "sideEffects": false,
  "main": "src/index.ts",
  "types": "src/index.ts",
  "files": [
    "dist"
  ],
  "scripts": {
    "build": "backstage-cli package build",
    "clean": "backstage-cli package clean",
    "lint": "backstage-cli package lint",
    "prepack": "backstage-cli package prepack",
    "postpack": "backstage-cli package postpack",
    "start": "backstage-cli package start",
    "test": "backstage-cli package test"
  },
  "dependencies": {
    "@backstage/catalog-client": "^1.7.1",
    "@backstage/catalog-model": "^1.7.0",
    "@backstage/core-components": "^0.15.1",
    "@backstage/core-plugin-api": "^1.10.0",
    "@backstage/errors": "^1.2.4",
    "@backstage/plugin-catalog-react": "^1.14.0",
    "@date-io/luxon": "1.x",
    "@material-ui/core": "^4.12.2",
    "@material-ui/icons": "^4.9.1",
    "@material-ui/lab": "4.0.0-alpha.61",
    "@material-ui/pickers": "^3.3.10",
    "@testing-library/jest-dom": "^6.0.0",
    "@types/react": "^16.13.1 || ^17.0.0 || ^18.0.0",
    "luxon": "^3.0.0",
    "material-ui-search-bar": "^1.0.0",
    "react-hook-form": "^7.13.0",
    "react-use": "^17.2.4"
  },
  "devDependencies": {
<<<<<<< HEAD
    "@backstage/cli": "^0.27.1",
    "@backstage/dev-utils": "^1.1.0",
    "@backstage/plugin-catalog": "^1.23.1",
=======
    "@backstage/cli": "^0.28.0",
    "@backstage/dev-utils": "^1.1.2",
>>>>>>> 6f348b85
    "@testing-library/dom": "^10.0.0",
    "@testing-library/jest-dom": "^6.0.0",
    "@testing-library/react": "^15.0.0",
    "@types/react-dom": "^18.2.19",
    "canvas": "^2.11.2",
    "react": "^16.13.1 || ^17.0.0 || ^18.0.0",
    "react-dom": "^16.13.1 || ^17.0.0 || ^18.0.0",
    "react-router-dom": "6.0.0-beta.0 || ^6.3.0"
  },
  "peerDependencies": {
    "react": "^16.13.1 || ^17.0.0 || ^18.0.0",
    "react-dom": "^16.13.1 || ^17.0.0 || ^18.0.0",
    "react-router-dom": "6.0.0-beta.0 || ^6.3.0"
  }
}<|MERGE_RESOLUTION|>--- conflicted
+++ resolved
@@ -56,14 +56,9 @@
     "react-use": "^17.2.4"
   },
   "devDependencies": {
-<<<<<<< HEAD
-    "@backstage/cli": "^0.27.1",
-    "@backstage/dev-utils": "^1.1.0",
     "@backstage/plugin-catalog": "^1.23.1",
-=======
     "@backstage/cli": "^0.28.0",
     "@backstage/dev-utils": "^1.1.2",
->>>>>>> 6f348b85
     "@testing-library/dom": "^10.0.0",
     "@testing-library/jest-dom": "^6.0.0",
     "@testing-library/react": "^15.0.0",
