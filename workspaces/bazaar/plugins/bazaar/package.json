{
  "name": "@backstage-community/plugin-bazaar",
<<<<<<< HEAD
  "version": "0.4.0",
=======
  "version": "0.5.1",
>>>>>>> fdb08e6f
  "backstage": {
    "role": "frontend-plugin",
    "pluginId": "bazaar",
    "pluginPackages": [
      "@backstage-community/plugin-bazaar",
      "@backstage-community/plugin-bazaar-backend"
    ]
  },
  "publishConfig": {
    "access": "public",
    "main": "dist/index.esm.js",
    "types": "dist/index.d.ts"
  },
  "homepage": "https://backstage.io",
  "repository": {
    "type": "git",
    "url": "https://github.com/backstage/community-plugins",
    "directory": "workspaces/bazaar/plugins/bazaar"
  },
  "license": "Apache-2.0",
  "sideEffects": false,
  "main": "src/index.ts",
  "types": "src/index.ts",
  "files": [
    "dist"
  ],
  "scripts": {
    "build": "backstage-cli package build",
    "clean": "backstage-cli package clean",
    "lint": "backstage-cli package lint",
    "prepack": "backstage-cli package prepack",
    "postpack": "backstage-cli package postpack",
    "start": "backstage-cli package start",
    "test": "backstage-cli package test"
  },
  "dependencies": {
    "@backstage/catalog-client": "^1.7.1",
    "@backstage/catalog-model": "^1.7.0",
    "@backstage/core-components": "^0.15.1",
    "@backstage/core-plugin-api": "^1.10.0",
    "@backstage/errors": "^1.2.4",
    "@backstage/plugin-catalog-react": "^1.14.0",
    "@date-io/luxon": "1.x",
    "@material-ui/core": "^4.12.2",
    "@material-ui/icons": "^4.9.1",
    "@material-ui/lab": "4.0.0-alpha.61",
    "@material-ui/pickers": "^3.3.10",
    "@testing-library/jest-dom": "^6.0.0",
    "@types/react": "^16.13.1 || ^17.0.0 || ^18.0.0",
    "luxon": "^3.0.0",
    "material-ui-search-bar": "^1.0.0",
    "react-hook-form": "^7.13.0",
    "react-use": "^17.2.4"
  },
  "devDependencies": {
    "@backstage/cli": "^0.28.0",
    "@backstage/dev-utils": "^1.1.2",
    "@testing-library/dom": "^10.0.0",
    "@testing-library/jest-dom": "^6.0.0",
    "@testing-library/react": "^15.0.0",
    "@types/react-dom": "^18.2.19",
    "canvas": "^2.11.2",
    "react": "^16.13.1 || ^17.0.0 || ^18.0.0",
    "react-dom": "^16.13.1 || ^17.0.0 || ^18.0.0",
    "react-router-dom": "6.0.0-beta.0 || ^6.3.0"
  },
  "peerDependencies": {
    "react": "^16.13.1 || ^17.0.0 || ^18.0.0",
    "react-dom": "^16.13.1 || ^17.0.0 || ^18.0.0",
    "react-router-dom": "6.0.0-beta.0 || ^6.3.0"
  }
}<|MERGE_RESOLUTION|>--- conflicted
+++ resolved
@@ -1,10 +1,6 @@
 {
   "name": "@backstage-community/plugin-bazaar",
-<<<<<<< HEAD
-  "version": "0.4.0",
-=======
   "version": "0.5.1",
->>>>>>> fdb08e6f
   "backstage": {
     "role": "frontend-plugin",
     "pluginId": "bazaar",
