# @backstage-community/plugin-bazaar

<<<<<<< HEAD
=======
## 0.5.1

### Patch Changes

- 56ae2fe: Backstage version bump to v1.32.2

## 0.5.0

### Minor Changes

- fe0d104: Added a new UserSelector component that allows users to select a responsible user from the catalog, with the option to manually enter still being there"

>>>>>>> fdb08e6f
## 0.4.0

### Minor Changes

- 5fbdb1d: Added next steps after joining a project

## 0.3.0

### Minor Changes

- 2873d5f: Adding Completion Capabilities

## 0.2.30

### Patch Changes

- cb24354: Backstage version bump to v1.31.1

## 0.2.29

### Patch Changes

- 23c908d: Backstage version bump to v1.30.2

## 0.2.28

### Patch Changes

- 7a429ff: version:bump to v1.29.1

## 0.2.27

### Patch Changes

- 193a2a3: Migrated from the [backstage/backstage](https://github.com/backstage/backstage) monorepo.

## 0.2.26

### Patch Changes

- Updated dependencies
  - @backstage/plugin-catalog-react@1.11.3
  - @backstage/core-components@0.14.4
  - @backstage/core-plugin-api@1.9.2
  - @backstage/catalog-client@1.6.4
  - @backstage/catalog-model@1.4.5
  - @backstage/errors@1.2.4

## 0.2.26-next.1

### Patch Changes

- Updated dependencies
  - @backstage/catalog-client@1.6.4-next.0
  - @backstage/catalog-model@1.4.5
  - @backstage/core-components@0.14.4-next.0
  - @backstage/core-plugin-api@1.9.1
  - @backstage/errors@1.2.4
  - @backstage/plugin-catalog-react@1.11.3-next.1

## 0.2.26-next.0

### Patch Changes

- Updated dependencies
  - @backstage/core-components@0.14.4-next.0
  - @backstage/catalog-client@1.6.3
  - @backstage/catalog-model@1.4.5
  - @backstage/core-plugin-api@1.9.1
  - @backstage/errors@1.2.4
  - @backstage/plugin-catalog-react@1.11.3-next.0

## 0.2.25

### Patch Changes

- e8f026a: Use ESM exports of react-use library
- Updated dependencies
  - @backstage/catalog-client@1.6.3
  - @backstage/core-components@0.14.3
  - @backstage/plugin-catalog-react@1.11.2
  - @backstage/core-plugin-api@1.9.1
  - @backstage/catalog-model@1.4.5
  - @backstage/errors@1.2.4

## 0.2.24

### Patch Changes

- e8f026a: Use ESM exports of react-use library
- Updated dependencies
  - @backstage/catalog-client@1.6.2
  - @backstage/core-components@0.14.2
  - @backstage/plugin-catalog-react@1.11.1
  - @backstage/core-plugin-api@1.9.1
  - @backstage/catalog-model@1.4.5
  - @backstage/errors@1.2.4

## 0.2.23

### Patch Changes

- b7b0466: Remove the use of the deprecated `customStyles` for `Avatar`
- cb64381: Added an optional ESLint rule - no-top-level-material-ui-4-imports - in bazaar plugin which has an auto fix function to migrate the imports and used it to migrate the Material UI imports for plugins/bazaar
- Updated dependencies
  - @backstage/core-components@0.14.1
  - @backstage/errors@1.2.4
  - @backstage/plugin-catalog-react@1.11.0
  - @backstage/catalog-client@1.6.1
  - @backstage/catalog-model@1.4.5
  - @backstage/core-plugin-api@1.9.1

## 0.2.23-next.2

### Patch Changes

- Updated dependencies
  - @backstage/core-components@0.14.1-next.2
  - @backstage/plugin-catalog-react@1.11.0-next.2
  - @backstage/catalog-client@1.6.1-next.1
  - @backstage/catalog-model@1.4.5-next.0
  - @backstage/core-plugin-api@1.9.1-next.1
  - @backstage/errors@1.2.4-next.0

## 0.2.23-next.1

### Patch Changes

- Updated dependencies
  - @backstage/core-components@0.14.1-next.1
  - @backstage/plugin-catalog-react@1.10.1-next.1
  - @backstage/core-plugin-api@1.9.1-next.1
  - @backstage/catalog-client@1.6.1-next.0
  - @backstage/catalog-model@1.4.5-next.0
  - @backstage/errors@1.2.4-next.0

## 0.2.23-next.0

### Patch Changes

- Updated dependencies
  - @backstage/errors@1.2.4-next.0
  - @backstage/core-components@0.14.1-next.0
  - @backstage/plugin-catalog-react@1.10.1-next.0
  - @backstage/catalog-client@1.6.1-next.0
  - @backstage/catalog-model@1.4.5-next.0
  - @backstage/core-plugin-api@1.9.1-next.0

## 0.2.22

### Patch Changes

- 9aac2b0: Use `--cwd` as the first `yarn` argument
- 8fe56a8: Widen `@types/react` dependency range to include version 18.
- Updated dependencies
  - @backstage/plugin-catalog-react@1.10.0
  - @backstage/core-components@0.14.0
  - @backstage/catalog-model@1.4.4
  - @backstage/core-plugin-api@1.9.0
  - @backstage/catalog-client@1.6.0
  - @backstage/errors@1.2.3

## 0.2.22-next.3

### Patch Changes

- Updated dependencies
  - @backstage/core-components@0.14.0-next.2
  - @backstage/plugin-catalog-react@1.10.0-next.3
  - @backstage/catalog-client@1.6.0-next.1
  - @backstage/catalog-model@1.4.4-next.0
  - @backstage/core-plugin-api@1.9.0-next.1
  - @backstage/errors@1.2.3

## 0.2.22-next.2

### Patch Changes

- 9aac2b0: Use `--cwd` as the first `yarn` argument
- 8fe56a8: Widen `@types/react` dependency range to include version 18.
- Updated dependencies
  - @backstage/core-components@0.14.0-next.1
  - @backstage/core-plugin-api@1.9.0-next.1
  - @backstage/plugin-catalog-react@1.10.0-next.2
  - @backstage/catalog-client@1.6.0-next.1
  - @backstage/catalog-model@1.4.4-next.0
  - @backstage/errors@1.2.3

## 0.2.22-next.1

### Patch Changes

- Updated dependencies
  - @backstage/core-components@0.14.0-next.0
  - @backstage/catalog-model@1.4.4-next.0
  - @backstage/catalog-client@1.6.0-next.1
  - @backstage/core-plugin-api@1.8.3-next.0
  - @backstage/plugin-catalog-react@1.9.4-next.1
  - @backstage/errors@1.2.3

## 0.2.22-next.0

### Patch Changes

- Updated dependencies
  - @backstage/plugin-catalog-react@1.9.4-next.0
  - @backstage/catalog-client@1.6.0-next.0
  - @backstage/core-components@0.13.10
  - @backstage/catalog-model@1.4.3
  - @backstage/core-plugin-api@1.8.2
  - @backstage/errors@1.2.3

## 0.2.21

### Patch Changes

- 4016f21: Remove some unused dependencies
- Updated dependencies
  - @backstage/core-components@0.13.10
  - @backstage/core-plugin-api@1.8.2
  - @backstage/catalog-client@1.5.2
  - @backstage/plugin-catalog-react@1.9.3
  - @backstage/catalog-model@1.4.3
  - @backstage/errors@1.2.3

## 0.2.21-next.2

### Patch Changes

- Updated dependencies
  - @backstage/plugin-catalog-react@1.9.3-next.2

## 0.2.21-next.1

### Patch Changes

- Updated dependencies
  - @backstage/core-plugin-api@1.8.2-next.0
  - @backstage/core-components@0.13.10-next.1
  - @backstage/plugin-catalog-react@1.9.3-next.1
  - @backstage/catalog-client@1.5.2-next.0
  - @backstage/catalog-model@1.4.3
  - @backstage/errors@1.2.3

## 0.2.21-next.0

### Patch Changes

- 4016f21: Remove some unused dependencies
- Updated dependencies
  - @backstage/core-components@0.13.10-next.0
  - @backstage/catalog-client@1.5.2-next.0
  - @backstage/plugin-catalog-react@1.9.3-next.0
  - @backstage/catalog-model@1.4.3
  - @backstage/core-plugin-api@1.8.1
  - @backstage/errors@1.2.3

## 0.2.20

### Patch Changes

- 5d79682: Internalize 'AboutField' to break catalog dependency
- Updated dependencies
  - @backstage/core-plugin-api@1.8.1
  - @backstage/plugin-catalog-react@1.9.2
  - @backstage/core-components@0.13.9
  - @backstage/theme@0.5.0
  - @backstage/catalog-client@1.5.0
  - @backstage/catalog-model@1.4.3
  - @backstage/errors@1.2.3

## 0.2.20-next.4

### Patch Changes

- Updated dependencies
  - @backstage/core-components@0.13.9-next.3
  - @backstage/catalog-client@1.5.0-next.1
  - @backstage/catalog-model@1.4.3
  - @backstage/core-plugin-api@1.8.1-next.1
  - @backstage/errors@1.2.3
  - @backstage/theme@0.5.0-next.1
  - @backstage/plugin-catalog-react@1.9.2-next.3

## 0.2.20-next.3

### Patch Changes

- Updated dependencies
  - @backstage/theme@0.5.0-next.1
  - @backstage/plugin-catalog-react@1.9.2-next.2
  - @backstage/catalog-client@1.5.0-next.1
  - @backstage/catalog-model@1.4.3
  - @backstage/core-components@0.13.9-next.2
  - @backstage/core-plugin-api@1.8.1-next.1
  - @backstage/errors@1.2.3

## 0.2.20-next.2

### Patch Changes

- 5d796829bb: Internalize 'AboutField' to break catalog dependency
- Updated dependencies
  - @backstage/core-components@0.13.9-next.1
  - @backstage/core-plugin-api@1.8.1-next.1
  - @backstage/plugin-catalog-react@1.9.2-next.1
  - @backstage/catalog-client@1.5.0-next.0
  - @backstage/catalog-model@1.4.3
  - @backstage/errors@1.2.3
  - @backstage/theme@0.5.0-next.0

## 0.2.20-next.1

### Patch Changes

- Updated dependencies
  - @backstage/plugin-catalog@1.16.0-next.1

## 0.2.20-next.0

### Patch Changes

- Updated dependencies
  - @backstage/core-plugin-api@1.8.1-next.0
  - @backstage/plugin-catalog-react@1.9.2-next.0
  - @backstage/core-components@0.13.9-next.0
  - @backstage/plugin-catalog@1.16.0-next.0
  - @backstage/theme@0.5.0-next.0
  - @backstage/catalog-client@1.4.6
  - @backstage/catalog-model@1.4.3
  - @backstage/errors@1.2.3

## 0.2.18

### Patch Changes

- c6e7940ccf: Updated Readme document in bazaar plugin
- 4e66e37bd1: Added alert popup for link and unlink entity in bazaar project
- c5aad900e3: Adding descending sort in a bazaar plugin
- 6c2b872153: Add official support for React 18.
- 69ee8d75f4: Remove `button` prop from used MaterialUI `MenuItem` component fixing incompatibility with MaterialUI v5.
- b3acba9091: Added alert popup in the bazaar plugin
- 1a40159acb: Removed unnecessary dependency on `@backstage/cli`.
- 62b5922916: Internal theme type updates
- Updated dependencies
  - @backstage/plugin-catalog-react@1.9.0
  - @backstage/core-components@0.13.8
  - @backstage/plugin-catalog@1.15.0
  - @backstage/core-plugin-api@1.8.0
  - @backstage/theme@0.4.4
  - @backstage/catalog-client@1.4.6
  - @backstage/catalog-model@1.4.3
  - @backstage/errors@1.2.3

## 0.2.18-next.2

### Patch Changes

- [#20830](https://github.com/backstage/backstage/pull/20830) [`c6e7940ccf`](https://github.com/backstage/backstage/commit/c6e7940ccfc986bce1077ba8e8abdae6ebb06296) Thanks [@AmbrishRamachandiran](https://github.com/AmbrishRamachandiran)! - Updated Readme document in bazaar plugin

- Updated dependencies
  - @backstage/core-components@0.13.8-next.2
  - @backstage/plugin-catalog@1.15.0-next.2
  - @backstage/plugin-catalog-react@1.9.0-next.2

## 0.2.18-next.1

### Patch Changes

- c5aad900e3: Adding descending sort in a bazaar plugin
- b3acba9091: Added alert popup in the bazaar plugin
- 1a40159acb: Removed unnecessary dependency on `@backstage/cli`.
- 62b5922916: Internal theme type updates
- Updated dependencies
  - @backstage/plugin-catalog@1.15.0-next.1
  - @backstage/plugin-catalog-react@1.9.0-next.1
  - @backstage/core-components@0.13.8-next.1
  - @backstage/catalog-client@1.4.5
  - @backstage/catalog-model@1.4.3
  - @backstage/core-plugin-api@1.8.0-next.0
  - @backstage/errors@1.2.3
  - @backstage/theme@0.4.4-next.0

## 0.2.18-next.0

### Patch Changes

- 6c2b872153: Add official support for React 18.
- Updated dependencies
  - @backstage/cli@0.24.0-next.0
  - @backstage/core-components@0.13.7-next.0
  - @backstage/plugin-catalog@1.15.0-next.0
  - @backstage/plugin-catalog-react@1.9.0-next.0
  - @backstage/core-plugin-api@1.8.0-next.0
  - @backstage/theme@0.4.4-next.0
  - @backstage/catalog-client@1.4.5
  - @backstage/catalog-model@1.4.3
  - @backstage/errors@1.2.3

## 0.2.17

### Patch Changes

- 9a1fce352e: Updated dependency `@testing-library/jest-dom` to `^6.0.0`.
- Updated dependencies
  - @backstage/plugin-catalog-react@1.8.5
  - @backstage/plugin-catalog@1.14.0
  - @backstage/cli@0.23.0
  - @backstage/core-plugin-api@1.7.0
  - @backstage/core-components@0.13.6
  - @backstage/catalog-model@1.4.3
  - @backstage/errors@1.2.3
  - @backstage/theme@0.4.3
  - @backstage/catalog-client@1.4.5

## 0.2.17-next.2

### Patch Changes

- Updated dependencies
  - @backstage/cli@0.23.0-next.2
  - @backstage/core-components@0.13.6-next.2
  - @backstage/core-plugin-api@1.7.0-next.1
  - @backstage/catalog-model@1.4.3-next.0
  - @backstage/plugin-catalog-react@1.8.5-next.2
  - @backstage/errors@1.2.3-next.0
  - @backstage/plugin-catalog@1.14.0-next.2
  - @backstage/theme@0.4.3-next.0
  - @backstage/catalog-client@1.4.5-next.0

## 0.2.17-next.1

### Patch Changes

- Updated dependencies
  - @backstage/plugin-catalog@1.14.0-next.1
  - @backstage/core-components@0.13.6-next.1
  - @backstage/cli@0.23.0-next.1
  - @backstage/plugin-catalog-react@1.8.5-next.1
  - @backstage/core-plugin-api@1.7.0-next.0
  - @backstage/catalog-client@1.4.4
  - @backstage/catalog-model@1.4.2
  - @backstage/errors@1.2.2
  - @backstage/theme@0.4.2

## 0.2.17-next.0

### Patch Changes

- Updated dependencies
  - @backstage/plugin-catalog-react@1.8.5-next.0
  - @backstage/cli@0.23.0-next.0
  - @backstage/core-plugin-api@1.7.0-next.0
  - @backstage/plugin-catalog@1.14.0-next.0
  - @backstage/core-components@0.13.6-next.0
  - @backstage/catalog-client@1.4.4
  - @backstage/catalog-model@1.4.2
  - @backstage/errors@1.2.2
  - @backstage/theme@0.4.2

## 0.2.16

### Patch Changes

- 482bb5c0bbf8: Moved `@types/react` to be a regular dependency
- 406b786a2a2c: Mark package as being free of side effects, allowing more optimized Webpack builds.
- Updated dependencies
  - @backstage/cli@0.22.13
  - @backstage/plugin-catalog@1.13.0
  - @backstage/plugin-catalog-react@1.8.4
  - @backstage/core-components@0.13.5
  - @backstage/catalog-client@1.4.4
  - @backstage/catalog-model@1.4.2
  - @backstage/core-plugin-api@1.6.0
  - @backstage/errors@1.2.2
  - @backstage/theme@0.4.2

## 0.2.16-next.3

### Patch Changes

- 406b786a2a2c: Mark package as being free of side effects, allowing more optimized Webpack builds.
- Updated dependencies
  - @backstage/cli@0.22.13-next.3
  - @backstage/catalog-client@1.4.4-next.2
  - @backstage/catalog-model@1.4.2-next.2
  - @backstage/core-components@0.13.5-next.3
  - @backstage/core-plugin-api@1.6.0-next.3
  - @backstage/errors@1.2.2-next.0
  - @backstage/plugin-catalog@1.13.0-next.3
  - @backstage/plugin-catalog-react@1.8.4-next.3
  - @backstage/theme@0.4.2-next.0

## 0.2.16-next.2

### Patch Changes

- Updated dependencies
  - @backstage/plugin-catalog@1.13.0-next.2
  - @backstage/core-components@0.13.5-next.2
  - @backstage/core-plugin-api@1.6.0-next.2
  - @backstage/cli@0.22.13-next.2
  - @backstage/plugin-catalog-react@1.8.4-next.2
  - @backstage/catalog-model@1.4.2-next.1
  - @backstage/catalog-client@1.4.4-next.1
  - @backstage/errors@1.2.1
  - @backstage/theme@0.4.1

## 0.2.16-next.1

### Patch Changes

- Updated dependencies
  - @backstage/plugin-catalog-react@1.8.4-next.1
  - @backstage/core-components@0.13.5-next.1
  - @backstage/plugin-catalog@1.12.5-next.1
  - @backstage/cli@0.22.13-next.1
  - @backstage/catalog-model@1.4.2-next.0
  - @backstage/core-plugin-api@1.6.0-next.1
  - @backstage/catalog-client@1.4.4-next.0
  - @backstage/errors@1.2.1
  - @backstage/theme@0.4.1

## 0.2.15-next.0

### Patch Changes

- 482bb5c0bbf8: Moved `@types/react` to be a regular dependency
- Updated dependencies
  - @backstage/plugin-catalog@1.12.4-next.0
  - @backstage/cli@0.22.12-next.0
  - @backstage/core-plugin-api@1.6.0-next.0
  - @backstage/core-components@0.13.5-next.0
  - @backstage/catalog-client@1.4.3
  - @backstage/catalog-model@1.4.1
  - @backstage/errors@1.2.1
  - @backstage/theme@0.4.1
  - @backstage/plugin-catalog-react@1.8.3-next.0

## 0.2.12

### Patch Changes

- 12a8c94eda8d: Add package repository and homepage metadata
- Updated dependencies
  - @backstage/cli@0.22.10
  - @backstage/core-components@0.13.4
  - @backstage/plugin-catalog@1.12.1
  - @backstage/plugin-catalog-react@1.8.1
  - @backstage/core-plugin-api@1.5.3
  - @backstage/catalog-client@1.4.3
  - @backstage/catalog-model@1.4.1
  - @backstage/errors@1.2.1
  - @backstage/theme@0.4.1

## 0.2.12-next.2

### Patch Changes

- Updated dependencies
  - @backstage/plugin-catalog-react@1.8.1-next.1
  - @backstage/plugin-catalog@1.12.1-next.2
  - @backstage/cli@0.22.10-next.1

## 0.2.12-next.1

### Patch Changes

- 12a8c94eda8d: Add package repository and homepage metadata
- Updated dependencies
  - @backstage/cli@0.22.10-next.1
  - @backstage/plugin-catalog@1.12.1-next.1
  - @backstage/catalog-client@1.4.3
  - @backstage/catalog-model@1.4.1
  - @backstage/core-components@0.13.4-next.0
  - @backstage/core-plugin-api@1.5.3
  - @backstage/errors@1.2.1
  - @backstage/theme@0.4.1
  - @backstage/plugin-catalog-react@1.8.1-next.0

## 0.2.12-next.0

### Patch Changes

- Updated dependencies
  - @backstage/cli@0.22.10-next.0
  - @backstage/core-components@0.13.4-next.0
  - @backstage/plugin-catalog@1.12.1-next.0
  - @backstage/core-plugin-api@1.5.3
  - @backstage/plugin-catalog-react@1.8.1-next.0
  - @backstage/catalog-client@1.4.3
  - @backstage/catalog-model@1.4.1
  - @backstage/errors@1.2.1
  - @backstage/theme@0.4.1

## 0.2.11

### Patch Changes

- Updated dependencies
  - @backstage/cli@0.22.9
  - @backstage/theme@0.4.1
  - @backstage/errors@1.2.1
  - @backstage/plugin-catalog-react@1.8.0
  - @backstage/plugin-catalog@1.12.0
  - @backstage/core-components@0.13.3
  - @backstage/core-plugin-api@1.5.3
  - @backstage/catalog-client@1.4.3
  - @backstage/catalog-model@1.4.1

## 0.2.11-next.2

### Patch Changes

- Updated dependencies
  - @backstage/cli@0.22.9-next.1
  - @backstage/plugin-catalog-react@1.8.0-next.2
  - @backstage/plugin-catalog@1.12.0-next.2
  - @backstage/theme@0.4.1-next.1
  - @backstage/core-plugin-api@1.5.3-next.1
  - @backstage/core-components@0.13.3-next.2
  - @backstage/catalog-client@1.4.3-next.0
  - @backstage/catalog-model@1.4.1-next.0
  - @backstage/errors@1.2.1-next.0

## 0.2.11-next.1

### Patch Changes

- Updated dependencies
  - @backstage/theme@0.4.1-next.0
  - @backstage/core-components@0.13.3-next.1
  - @backstage/plugin-catalog@1.11.3-next.1
  - @backstage/core-plugin-api@1.5.3-next.0
  - @backstage/cli@0.22.9-next.0
  - @backstage/plugin-catalog-react@1.7.1-next.1

## 0.2.11-next.0

### Patch Changes

- Updated dependencies
  - @backstage/cli@0.22.9-next.0
  - @backstage/errors@1.2.1-next.0
  - @backstage/core-components@0.13.3-next.0
  - @backstage/catalog-client@1.4.3-next.0
  - @backstage/catalog-model@1.4.1-next.0
  - @backstage/core-plugin-api@1.5.2
  - @backstage/theme@0.4.0
  - @backstage/plugin-catalog@1.11.3-next.0
  - @backstage/plugin-catalog-react@1.7.1-next.0

## 0.2.10

### Patch Changes

- Updated dependencies
  - @backstage/core-plugin-api@1.5.2
  - @backstage/catalog-client@1.4.2
  - @backstage/plugin-catalog@1.11.2
  - @backstage/cli@0.22.8
  - @backstage/core-components@0.13.2
  - @backstage/theme@0.4.0
  - @backstage/plugin-catalog-react@1.7.0
  - @backstage/catalog-model@1.4.0
  - @backstage/errors@1.2.0

## 0.2.10-next.3

### Patch Changes

- Updated dependencies
  - @backstage/cli@0.22.8-next.2
  - @backstage/core-components@0.13.2-next.3
  - @backstage/catalog-model@1.4.0-next.1
  - @backstage/plugin-catalog@1.11.2-next.3
  - @backstage/catalog-client@1.4.2-next.2
  - @backstage/core-plugin-api@1.5.2-next.0
  - @backstage/errors@1.2.0-next.0
  - @backstage/theme@0.4.0-next.1
  - @backstage/plugin-catalog-react@1.7.0-next.3

## 0.2.9-next.2

### Patch Changes

- Updated dependencies
  - @backstage/theme@0.4.0-next.1
  - @backstage/plugin-catalog-react@1.7.0-next.2
  - @backstage/core-components@0.13.2-next.2
  - @backstage/plugin-catalog@1.11.1-next.2
  - @backstage/cli@0.22.8-next.1
  - @backstage/core-plugin-api@1.5.2-next.0

## 0.2.9-next.1

### Patch Changes

- Updated dependencies
  - @backstage/plugin-catalog@1.11.1-next.1
  - @backstage/errors@1.2.0-next.0
  - @backstage/core-components@0.13.2-next.1
  - @backstage/plugin-catalog-react@1.7.0-next.1
  - @backstage/catalog-model@1.4.0-next.0
  - @backstage/cli@0.22.8-next.1
  - @backstage/core-plugin-api@1.5.2-next.0
  - @backstage/catalog-client@1.4.2-next.1
  - @backstage/theme@0.4.0-next.0

## 0.2.9-next.0

### Patch Changes

- Updated dependencies
  - @backstage/catalog-client@1.4.2-next.0
  - @backstage/plugin-catalog-react@1.7.0-next.0
  - @backstage/theme@0.4.0-next.0
  - @backstage/cli@0.22.8-next.0
  - @backstage/plugin-catalog@1.11.1-next.0
  - @backstage/core-components@0.13.2-next.0
  - @backstage/core-plugin-api@1.5.1
  - @backstage/catalog-model@1.3.0
  - @backstage/errors@1.1.5

## 0.2.8

### Patch Changes

- 900880ab7c3: Fixed `validateDOMNesting` warnings
- Updated dependencies
  - @backstage/theme@0.3.0
  - @backstage/cli@0.22.7
  - @backstage/plugin-catalog-react@1.6.0
  - @backstage/plugin-catalog@1.11.0
  - @backstage/core-components@0.13.1
  - @backstage/catalog-client@1.4.1
  - @backstage/catalog-model@1.3.0
  - @backstage/core-plugin-api@1.5.1
  - @backstage/errors@1.1.5

## 0.2.8-next.2

### Patch Changes

- 900880ab7c3: Fixed `validateDOMNesting` warnings
- Updated dependencies
  - @backstage/theme@0.3.0-next.0
  - @backstage/core-components@0.13.1-next.1
  - @backstage/cli@0.22.7-next.0
  - @backstage/plugin-catalog@1.11.0-next.2
  - @backstage/plugin-catalog-react@1.6.0-next.2
  - @backstage/core-plugin-api@1.5.1

## 0.2.8-next.1

### Patch Changes

- Updated dependencies
  - @backstage/core-components@0.13.1-next.0
  - @backstage/cli@0.22.7-next.0
  - @backstage/core-plugin-api@1.5.1
  - @backstage/plugin-catalog@1.11.0-next.1
  - @backstage/plugin-catalog-react@1.6.0-next.1

## 0.2.8-next.0

### Patch Changes

- Updated dependencies
  - @backstage/plugin-catalog-react@1.6.0-next.0
  - @backstage/plugin-catalog@1.11.0-next.0
  - @backstage/cli@0.22.7-next.0
  - @backstage/core-components@0.13.0
  - @backstage/core-plugin-api@1.5.1
  - @backstage/catalog-client@1.4.1
  - @backstage/catalog-model@1.3.0
  - @backstage/errors@1.1.5
  - @backstage/theme@0.2.19

## 0.2.7

### Patch Changes

- fbd6f36611a: Added the `docs` parameter (optional) to link the project documentation
- 8e00acb28db: Small tweaks to remove warnings in the console during development (mainly focusing on techdocs)
- 656914bb0ad: Added the `fullWidth` and `fullHeight` optional properties to the `BazaarPage`,
  to replicate the styling options available on the `BazaarOverviewCard`.
- e0c6e8b9c3c: Update peer dependencies
- Updated dependencies
  - @backstage/core-components@0.13.0
  - @backstage/cli@0.22.6
  - @backstage/catalog-client@1.4.1
  - @backstage/plugin-catalog-react@1.5.0
  - @backstage/plugin-catalog@1.10.0
  - @backstage/theme@0.2.19
  - @backstage/core-plugin-api@1.5.1
  - @backstage/catalog-model@1.3.0
  - @backstage/errors@1.1.5

## 0.2.7-next.3

### Patch Changes

- Updated dependencies
  - @backstage/cli@0.22.6-next.3
  - @backstage/plugin-catalog-react@1.5.0-next.3
  - @backstage/catalog-model@1.3.0-next.0
  - @backstage/core-components@0.13.0-next.3
  - @backstage/catalog-client@1.4.1-next.1
  - @backstage/core-plugin-api@1.5.1-next.1
  - @backstage/errors@1.1.5
  - @backstage/theme@0.2.19-next.0
  - @backstage/plugin-catalog@1.10.0-next.3

## 0.2.7-next.2

### Patch Changes

- Updated dependencies
  - @backstage/cli@0.22.6-next.2
  - @backstage/catalog-client@1.4.1-next.0
  - @backstage/core-components@0.12.6-next.2
  - @backstage/plugin-catalog-react@1.4.1-next.2
  - @backstage/core-plugin-api@1.5.1-next.1
  - @backstage/catalog-model@1.2.1
  - @backstage/errors@1.1.5
  - @backstage/theme@0.2.19-next.0
  - @backstage/plugin-catalog@1.10.0-next.2

## 0.2.7-next.1

### Patch Changes

- 656914bb0ad: Added the `fullWidth` and `fullHeight` optional properties to the `BazaarPage`,
  to replicate the styling options available on the `BazaarOverviewCard`.
- e0c6e8b9c3c: Update peer dependencies
- Updated dependencies
  - @backstage/core-components@0.12.6-next.1
  - @backstage/cli@0.22.6-next.1
  - @backstage/core-plugin-api@1.5.1-next.0
  - @backstage/plugin-catalog-react@1.4.1-next.1
  - @backstage/plugin-catalog@1.10.0-next.1
  - @backstage/theme@0.2.19-next.0
  - @backstage/catalog-client@1.4.0
  - @backstage/catalog-model@1.2.1
  - @backstage/errors@1.1.5

## 0.2.7-next.0

### Patch Changes

- 8e00acb28db: Small tweaks to remove warnings in the console during development (mainly focusing on techdocs)
- Updated dependencies
  - @backstage/plugin-catalog@1.10.0-next.0
  - @backstage/core-components@0.12.6-next.0
  - @backstage/cli@0.22.6-next.0
  - @backstage/plugin-catalog-react@1.4.1-next.0
  - @backstage/core-plugin-api@1.5.0
  - @backstage/catalog-client@1.4.0
  - @backstage/catalog-model@1.2.1
  - @backstage/errors@1.1.5
  - @backstage/theme@0.2.18

## 0.2.6

### Patch Changes

- Updated dependencies
  - @backstage/plugin-catalog@1.9.0
  - @backstage/catalog-client@1.4.0
  - @backstage/core-components@0.12.5
  - @backstage/plugin-catalog-react@1.4.0
  - @backstage/cli@0.22.4
  - @backstage/errors@1.1.5
  - @backstage/core-plugin-api@1.5.0
  - @backstage/catalog-model@1.2.1
  - @backstage/theme@0.2.18

## 0.2.6-next.2

### Patch Changes

- Updated dependencies
  - @backstage/core-components@0.12.5-next.2
  - @backstage/plugin-catalog-react@1.4.0-next.2
  - @backstage/plugin-catalog@1.9.0-next.2
  - @backstage/core-plugin-api@1.5.0-next.2
  - @backstage/cli@0.22.4-next.1

## 0.2.6-next.1

### Patch Changes

- Updated dependencies
  - @backstage/cli@0.22.4-next.1
  - @backstage/plugin-catalog@1.9.0-next.1
  - @backstage/core-components@0.12.5-next.1
  - @backstage/errors@1.1.5-next.0
  - @backstage/catalog-client@1.4.0-next.1
  - @backstage/core-plugin-api@1.4.1-next.1
  - @backstage/theme@0.2.18-next.0
  - @backstage/plugin-catalog-react@1.4.0-next.1
  - @backstage/catalog-model@1.2.1-next.1

## 0.2.6-next.0

### Patch Changes

- Updated dependencies
  - @backstage/catalog-client@1.4.0-next.0
  - @backstage/cli@0.22.4-next.0
  - @backstage/plugin-catalog-react@1.4.0-next.0
  - @backstage/core-plugin-api@1.4.1-next.0
  - @backstage/catalog-model@1.2.1-next.0
  - @backstage/plugin-catalog@1.9.0-next.0
  - @backstage/core-components@0.12.5-next.0
  - @backstage/errors@1.1.4
  - @backstage/theme@0.2.17

## 0.2.4

### Patch Changes

- Updated dependencies
  - @backstage/plugin-catalog@1.8.0
  - @backstage/cli@0.22.2
  - @backstage/core-components@0.12.4
  - @backstage/catalog-model@1.2.0
  - @backstage/theme@0.2.17
  - @backstage/core-plugin-api@1.4.0
  - @backstage/plugin-catalog-react@1.3.0
  - @backstage/catalog-client@1.3.1
  - @backstage/errors@1.1.4

## 0.2.4-next.2

### Patch Changes

- Updated dependencies
  - @backstage/cli@0.22.2-next.1
  - @backstage/catalog-model@1.2.0-next.1
  - @backstage/plugin-catalog@1.8.0-next.2
  - @backstage/core-components@0.12.4-next.1
  - @backstage/catalog-client@1.3.1-next.1
  - @backstage/core-plugin-api@1.3.0
  - @backstage/errors@1.1.4
  - @backstage/theme@0.2.16
  - @backstage/plugin-catalog-react@1.3.0-next.2

## 0.2.4-next.1

### Patch Changes

- Updated dependencies
  - @backstage/cli@0.22.2-next.0
  - @backstage/plugin-catalog@1.8.0-next.1
  - @backstage/core-components@0.12.4-next.0
  - @backstage/plugin-catalog-react@1.3.0-next.1
  - @backstage/catalog-client@1.3.1-next.0
  - @backstage/catalog-model@1.1.6-next.0
  - @backstage/core-plugin-api@1.3.0
  - @backstage/errors@1.1.4
  - @backstage/theme@0.2.16

## 0.2.4-next.0

### Patch Changes

- Updated dependencies
  - @backstage/plugin-catalog-react@1.3.0-next.0
  - @backstage/catalog-model@1.1.6-next.0
  - @backstage/plugin-catalog@1.7.3-next.0
  - @backstage/catalog-client@1.3.1-next.0
  - @backstage/cli@0.22.1

## 0.2.3

### Patch Changes

- 0bf734dbac: Created soft cut on `ProjectCard` to indicate more content.
- 41d0b0a24a: Added `isBazaarAvailable` helper to be used with the `EntitySwitch`.
- 92a33f0ae3: Updated README.md to include instructions of installing the Bazaar Backend
- 99d52523c7: Allow customisation of title and subtitle on bazaar page.
- 27a5e90e97: Small updates to some paragraph components to ensure theme typography properties are inherited correctly.
- 80ce4e8c29: Small updates to some components to ensure theme typography properties are inherited correctly.
- Updated dependencies
  - @backstage/cli@0.22.1
  - @backstage/catalog-model@1.1.5
  - @backstage/catalog-client@1.3.0
  - @backstage/plugin-catalog-react@1.2.4
  - @backstage/core-components@0.12.3
  - @backstage/plugin-catalog@1.7.2
  - @backstage/core-plugin-api@1.3.0
  - @backstage/errors@1.1.4
  - @backstage/theme@0.2.16

## 0.2.3-next.2

### Patch Changes

- 92a33f0ae3: Updated README.md to include instructions of installing the Bazaar Backend
- Updated dependencies
  - @backstage/cli@0.22.1-next.2
  - @backstage/core-plugin-api@1.3.0-next.1
  - @backstage/catalog-client@1.3.0-next.2
  - @backstage/plugin-catalog-react@1.2.4-next.2
  - @backstage/catalog-model@1.1.5-next.1
  - @backstage/core-components@0.12.3-next.2
  - @backstage/errors@1.1.4
  - @backstage/theme@0.2.16
  - @backstage/plugin-catalog@1.7.2-next.2

## 0.2.3-next.1

### Patch Changes

- 0bf734dbac: Created soft cut on `ProjectCard` to indicate more content.
- 41d0b0a24a: Added `isBazaarAvailable` helper to be used with the `EntitySwitch`.
- Updated dependencies
  - @backstage/cli@0.22.1-next.1
  - @backstage/catalog-client@1.3.0-next.1
  - @backstage/catalog-model@1.1.5-next.1
  - @backstage/core-components@0.12.3-next.1
  - @backstage/core-plugin-api@1.2.1-next.0
  - @backstage/errors@1.1.4
  - @backstage/theme@0.2.16
  - @backstage/plugin-catalog@1.7.2-next.1
  - @backstage/plugin-catalog-react@1.2.4-next.1

## 0.2.3-next.0

### Patch Changes

- Updated dependencies
  - @backstage/cli@0.22.1-next.0
  - @backstage/catalog-model@1.1.5-next.0
  - @backstage/catalog-client@1.3.0-next.0
  - @backstage/plugin-catalog-react@1.2.4-next.0
  - @backstage/core-components@0.12.3-next.0
  - @backstage/core-plugin-api@1.2.0
  - @backstage/errors@1.1.4
  - @backstage/plugin-catalog@1.7.2-next.0

## 0.2.2

### Patch Changes

- Updated dependencies
  - @backstage/core-components@0.12.2
  - @backstage/cli@0.22.0
  - @backstage/plugin-catalog@1.7.1
  - @backstage/plugin-catalog-react@1.2.3

## 0.2.1

### Patch Changes

- 9b1891061c: `HomePageBazaarInfoCard` is now displaying `title` instead of `name`. Title is a string that doesn't have to be URL friendly.
  The BazaarOverviewCard have the new property `fullHeight`. Link in `BazaarOverviewCard`is moved to header in card.
- 312962da30: Add `title` as optional parameter to `BazaarOverviewCard`
- Updated dependencies
  - @backstage/plugin-catalog@1.7.0
  - @backstage/core-plugin-api@1.2.0
  - @backstage/catalog-client@1.2.0
  - @backstage/core-components@0.12.1
  - @backstage/cli@0.22.0
  - @backstage/errors@1.1.4
  - @backstage/plugin-catalog-react@1.2.2
  - @backstage/catalog-model@1.1.4

## 0.2.1-next.4

### Patch Changes

- Updated dependencies
  - @backstage/cli@0.22.0-next.4
  - @backstage/core-components@0.12.1-next.4
  - @backstage/plugin-catalog@1.7.0-next.4
  - @backstage/plugin-catalog-react@1.2.2-next.4
  - @backstage/catalog-client@1.2.0-next.1
  - @backstage/catalog-model@1.1.4-next.1
  - @backstage/core-plugin-api@1.2.0-next.2
  - @backstage/errors@1.1.4-next.1

## 0.2.1-next.3

### Patch Changes

- Updated dependencies
  - @backstage/cli@0.21.2-next.3
  - @backstage/core-components@0.12.1-next.3
  - @backstage/catalog-client@1.2.0-next.1
  - @backstage/catalog-model@1.1.4-next.1
  - @backstage/core-plugin-api@1.2.0-next.2
  - @backstage/errors@1.1.4-next.1
  - @backstage/plugin-catalog@1.7.0-next.3
  - @backstage/plugin-catalog-react@1.2.2-next.3

## 0.2.1-next.2

### Patch Changes

- 312962da30: Add `title` as optional parameter to `BazaarOverviewCard`
- Updated dependencies
  - @backstage/plugin-catalog@1.7.0-next.2
  - @backstage/core-plugin-api@1.2.0-next.2
  - @backstage/cli@0.21.2-next.2
  - @backstage/core-components@0.12.1-next.2
  - @backstage/plugin-catalog-react@1.2.2-next.2
  - @backstage/catalog-client@1.2.0-next.1
  - @backstage/catalog-model@1.1.4-next.1
  - @backstage/errors@1.1.4-next.1

## 0.2.1-next.1

### Patch Changes

- 9b1891061c: `HomePageBazaarInfoCard` is now displaying `title` instead of `name`. Title is a string that doesn't have to be URL friendly.
  The BazaarOverviewCard have the new property `fullHeight`. Link in `BazaarOverviewCard`is moved to header in card.
- Updated dependencies
  - @backstage/core-components@0.12.1-next.1
  - @backstage/plugin-catalog@1.6.2-next.1
  - @backstage/cli@0.21.2-next.1
  - @backstage/core-plugin-api@1.1.1-next.1
  - @backstage/plugin-catalog-react@1.2.2-next.1
  - @backstage/catalog-client@1.2.0-next.1
  - @backstage/catalog-model@1.1.4-next.1
  - @backstage/errors@1.1.4-next.1

## 0.2.1-next.0

### Patch Changes

- Updated dependencies
  - @backstage/catalog-client@1.2.0-next.0
  - @backstage/cli@0.21.2-next.0
  - @backstage/core-components@0.12.1-next.0
  - @backstage/core-plugin-api@1.1.1-next.0
  - @backstage/plugin-catalog-react@1.2.2-next.0
  - @backstage/plugin-catalog@1.6.2-next.0
  - @backstage/catalog-model@1.1.4-next.0
  - @backstage/errors@1.1.4-next.0

## 0.2.0

### Minor Changes

- 28b39e0e0e: The limit prop of BazaarOverviewCard has been removed entirely, and instead replaced with a new optional boolean prop `fullWidth`. The BazaarOverviewCard now always use full height without fixed width. Also fixed problem with link to Bazaar.

### Patch Changes

- Updated dependencies
  - @backstage/plugin-catalog-react@1.2.1
  - @backstage/core-components@0.12.0
  - @backstage/cli@0.21.0
  - @backstage/core-plugin-api@1.1.0
  - @backstage/catalog-model@1.1.3
  - @backstage/plugin-catalog@1.6.1
  - @backstage/catalog-client@1.1.2
  - @backstage/errors@1.1.3

## 0.2.0-next.1

### Patch Changes

- Updated dependencies
  - @backstage/cli@0.21.0-next.1
  - @backstage/core-components@0.12.0-next.1
  - @backstage/catalog-client@1.1.2-next.0
  - @backstage/catalog-model@1.1.3-next.0
  - @backstage/core-plugin-api@1.1.0-next.0
  - @backstage/errors@1.1.3-next.0
  - @backstage/plugin-catalog@1.6.1-next.1
  - @backstage/plugin-catalog-react@1.2.1-next.1

## 0.2.0-next.0

### Minor Changes

- 28b39e0e0e: The limit prop of BazaarOverviewCard has been removed entirely, and instead replaced with a new optional boolean prop `fullWidth`. The BazaarOverviewCard now always use full height without fixed width. Also fixed problem with link to Bazaar.

### Patch Changes

- Updated dependencies
  - @backstage/plugin-catalog-react@1.2.1-next.0
  - @backstage/core-components@0.12.0-next.0
  - @backstage/core-plugin-api@1.1.0-next.0
  - @backstage/cli@0.21.0-next.0
  - @backstage/catalog-model@1.1.3-next.0
  - @backstage/plugin-catalog@1.6.1-next.0
  - @backstage/catalog-client@1.1.2-next.0
  - @backstage/errors@1.1.3-next.0

## 0.1.25

### Patch Changes

- f7c2855d76: Added a `Overview Card` for either latest or random projects. Changed `ProjectPreview.tsx` so it take `gridSize` and `useTablePagination` as props.
- c0352bbc69: Link to the user catalog entity of a member
- Updated dependencies
  - @backstage/catalog-model@1.1.2
  - @backstage/plugin-catalog-react@1.2.0
  - @backstage/plugin-catalog@1.6.0
  - @backstage/core-components@0.11.2
  - @backstage/cli@0.20.0
  - @backstage/catalog-client@1.1.1
  - @backstage/core-plugin-api@1.0.7
  - @backstage/errors@1.1.2

## 0.1.25-next.2

### Patch Changes

- f7c2855d76: Added a `Overview Card` for either latest or random projects. Changed `ProjectPreview.tsx` so it take `gridSize` and `useTablePagination` as props.
- c0352bbc69: Link to the user catalog entity of a member
- Updated dependencies
  - @backstage/cli@0.20.0-next.2
  - @backstage/plugin-catalog@1.6.0-next.2
  - @backstage/plugin-catalog-react@1.2.0-next.2
  - @backstage/catalog-client@1.1.1-next.2
  - @backstage/catalog-model@1.1.2-next.2
  - @backstage/core-components@0.11.2-next.2
  - @backstage/core-plugin-api@1.0.7-next.2
  - @backstage/errors@1.1.2-next.2

## 0.1.25-next.1

### Patch Changes

- Updated dependencies
  - @backstage/plugin-catalog-react@1.2.0-next.1
  - @backstage/plugin-catalog@1.6.0-next.1
  - @backstage/cli@0.20.0-next.1
  - @backstage/catalog-client@1.1.1-next.1
  - @backstage/core-components@0.11.2-next.1
  - @backstage/core-plugin-api@1.0.7-next.1
  - @backstage/catalog-model@1.1.2-next.1

## 0.1.25-next.0

### Patch Changes

- Updated dependencies
  - @backstage/catalog-model@1.1.2-next.0
  - @backstage/core-components@0.11.2-next.0
  - @backstage/cli@0.20.0-next.0
  - @backstage/catalog-client@1.1.1-next.0
  - @backstage/plugin-catalog@1.5.2-next.0
  - @backstage/plugin-catalog-react@1.1.5-next.0
  - @backstage/core-plugin-api@1.0.7-next.0

## 0.1.24

### Patch Changes

- 817f3196f6: Updated React Router dependencies to be peer dependencies.
- 1dd12349d1: Fixed broken routing by removing the wrapping `Router` from the `RoutedTabs` children.
- Updated dependencies
  - @backstage/cli@0.19.0
  - @backstage/core-components@0.11.1
  - @backstage/core-plugin-api@1.0.6
  - @backstage/plugin-catalog-react@1.1.4
  - @backstage/plugin-catalog@1.5.1
  - @backstage/catalog-client@1.1.0
  - @backstage/catalog-model@1.1.1

## 0.1.24-next.2

### Patch Changes

- 1dd12349d1: Fixed broken routing by removing the wrapping `Router` from the `RoutedTabs` children.
- Updated dependencies
  - @backstage/plugin-catalog-react@1.1.4-next.2
  - @backstage/catalog-client@1.1.0-next.2
  - @backstage/catalog-model@1.1.1-next.0
  - @backstage/core-components@0.11.1-next.3
  - @backstage/core-plugin-api@1.0.6-next.3
  - @backstage/plugin-catalog@1.5.1-next.3
  - @backstage/cli@0.19.0-next.3

## 0.1.24-next.1

### Patch Changes

- 817f3196f6: Updated React Router dependencies to be peer dependencies.
- Updated dependencies
  - @backstage/core-components@0.11.1-next.1
  - @backstage/core-plugin-api@1.0.6-next.1
  - @backstage/plugin-catalog-react@1.1.4-next.1
  - @backstage/plugin-catalog@1.5.1-next.1
  - @backstage/cli@0.19.0-next.1

## 0.1.24-next.0

### Patch Changes

- Updated dependencies
  - @backstage/core-plugin-api@1.0.6-next.0
  - @backstage/core-components@0.11.1-next.0
  - @backstage/cli@0.18.2-next.0
  - @backstage/catalog-client@1.0.5-next.0
  - @backstage/plugin-catalog-react@1.1.4-next.0
  - @backstage/plugin-catalog@1.5.1-next.0

## 0.1.23

### Patch Changes

- Updated dependencies
  - @backstage/cli@0.18.1
  - @backstage/core-components@0.11.0
  - @backstage/core-plugin-api@1.0.5
  - @backstage/plugin-catalog@1.5.0
  - @backstage/plugin-catalog-react@1.1.3

## 0.1.23-next.1

### Patch Changes

- Updated dependencies
  - @backstage/plugin-catalog-react@1.1.3-next.2
  - @backstage/cli@0.18.1-next.1
  - @backstage/core-components@0.11.0-next.2
  - @backstage/plugin-catalog@1.5.0-next.2

## 0.1.23-next.0

### Patch Changes

- Updated dependencies
  - @backstage/core-plugin-api@1.0.5-next.0
  - @backstage/plugin-catalog@1.5.0-next.0
  - @backstage/cli@0.18.1-next.0
  - @backstage/plugin-catalog-react@1.1.3-next.0
  - @backstage/core-components@0.10.1-next.0

## 0.1.22

### Patch Changes

- 4e9a90e307: Updated dependency `luxon` to `^3.0.0`.
- 77abf50acf: Fixed api warnings
- Updated dependencies
  - @backstage/core-components@0.10.0
  - @backstage/catalog-model@1.1.0
  - @backstage/plugin-catalog@1.4.0
  - @backstage/cli@0.18.0
  - @backstage/core-plugin-api@1.0.4
  - @backstage/catalog-client@1.0.4
  - @backstage/plugin-catalog-react@1.1.2

## 0.1.22-next.3

### Patch Changes

- 4e9a90e307: Updated dependency `luxon` to `^3.0.0`.
- Updated dependencies
  - @backstage/core-plugin-api@1.0.4-next.0
  - @backstage/core-components@0.10.0-next.3
  - @backstage/catalog-client@1.0.4-next.2
  - @backstage/cli@0.18.0-next.3
  - @backstage/catalog-model@1.1.0-next.3
  - @backstage/plugin-catalog-react@1.1.2-next.3
  - @backstage/plugin-catalog@1.4.0-next.3

## 0.1.22-next.2

### Patch Changes

- Updated dependencies
  - @backstage/core-components@0.10.0-next.2
  - @backstage/catalog-model@1.1.0-next.2
  - @backstage/plugin-catalog@1.4.0-next.2
  - @backstage/cli@0.18.0-next.2
  - @backstage/plugin-catalog-react@1.1.2-next.2

## 0.1.22-next.1

### Patch Changes

- Updated dependencies
  - @backstage/core-components@0.9.6-next.1
  - @backstage/cli@0.18.0-next.1
  - @backstage/catalog-model@1.1.0-next.1
  - @backstage/plugin-catalog@1.3.1-next.1
  - @backstage/catalog-client@1.0.4-next.1
  - @backstage/plugin-catalog-react@1.1.2-next.1

## 0.1.22-next.0

### Patch Changes

- Updated dependencies
  - @backstage/catalog-model@1.1.0-next.0
  - @backstage/core-components@0.9.6-next.0
  - @backstage/plugin-catalog@1.3.1-next.0
  - @backstage/cli@0.17.3-next.0
  - @backstage/catalog-client@1.0.4-next.0
  - @backstage/plugin-catalog-react@1.1.2-next.0

## 0.1.21

### Patch Changes

- Updated dependencies
  - @backstage/plugin-catalog@1.3.0
  - @backstage/plugin-catalog-react@1.1.1
  - @backstage/cli@0.17.2
  - @backstage/core-components@0.9.5
  - @backstage/catalog-client@1.0.3
  - @backstage/core-plugin-api@1.0.3
  - @backstage/catalog-model@1.0.3

## 0.1.21-next.1

### Patch Changes

- Updated dependencies
  - @backstage/core-components@0.9.5-next.1
  - @backstage/cli@0.17.2-next.1
  - @backstage/catalog-client@1.0.3-next.0
  - @backstage/core-plugin-api@1.0.3-next.0
  - @backstage/catalog-model@1.0.3-next.0
  - @backstage/plugin-catalog@1.2.1-next.1
  - @backstage/plugin-catalog-react@1.1.1-next.1

## 0.1.21-next.0

### Patch Changes

- Updated dependencies
  - @backstage/plugin-catalog-react@1.1.1-next.0
  - @backstage/plugin-catalog@1.2.1-next.0
  - @backstage/cli@0.17.2-next.0
  - @backstage/core-components@0.9.5-next.0

## 0.1.20

### Patch Changes

- 84c9e35a2f: Exported the SortView component from the Bazaar plugin for use directly
- Updated dependencies
  - @backstage/core-components@0.9.4
  - @backstage/cli@0.17.1
  - @backstage/core-plugin-api@1.0.2
  - @backstage/plugin-catalog@1.2.0
  - @backstage/plugin-catalog-react@1.1.0
  - @backstage/catalog-client@1.0.2
  - @backstage/catalog-model@1.0.2

## 0.1.20-next.2

### Patch Changes

- 84c9e35a2f: Exported the SortView component from the Bazaar plugin for use directly
- Updated dependencies
  - @backstage/core-components@0.9.4-next.1
  - @backstage/plugin-catalog@1.2.0-next.2
  - @backstage/cli@0.17.1-next.2
  - @backstage/plugin-catalog-react@1.1.0-next.2
  - @backstage/catalog-model@1.0.2-next.0
  - @backstage/core-plugin-api@1.0.2-next.1
  - @backstage/catalog-client@1.0.2-next.0

## 0.1.20-next.1

### Patch Changes

- Updated dependencies
  - @backstage/core-components@0.9.4-next.0
  - @backstage/cli@0.17.1-next.1
  - @backstage/core-plugin-api@1.0.2-next.0
  - @backstage/plugin-catalog@1.2.0-next.1
  - @backstage/plugin-catalog-react@1.1.0-next.1

## 0.1.20-next.0

### Patch Changes

- Updated dependencies
  - @backstage/cli@0.17.1-next.0
  - @backstage/plugin-catalog@1.2.0-next.0
  - @backstage/plugin-catalog-react@1.1.0-next.0

## 0.1.19

### Patch Changes

- 69738379c7: Pass authorization header with Backstage token to backend requests.
- Updated dependencies
  - @backstage/plugin-catalog-react@1.0.1
  - @backstage/cli@0.17.0
  - @backstage/catalog-model@1.0.1
  - @backstage/core-components@0.9.3
  - @backstage/core-plugin-api@1.0.1
  - @backstage/plugin-catalog@1.1.0
  - @backstage/catalog-client@1.0.1

## 0.1.19-next.2

### Patch Changes

- Updated dependencies
  - @backstage/cli@0.17.0-next.3
  - @backstage/core-components@0.9.3-next.2
  - @backstage/core-plugin-api@1.0.1-next.0
  - @backstage/plugin-catalog-react@1.0.1-next.3
  - @backstage/plugin-catalog@1.1.0-next.3

## 0.1.19-next.1

### Patch Changes

- 69738379c7: Pass authorization header with Backstage token to backend requests.
- Updated dependencies
  - @backstage/plugin-catalog-react@1.0.1-next.1
  - @backstage/cli@0.17.0-next.1
  - @backstage/plugin-catalog@1.1.0-next.1

## 0.1.19-next.0

### Patch Changes

- Updated dependencies
  - @backstage/catalog-model@1.0.1-next.0
  - @backstage/plugin-catalog@1.0.1-next.0
  - @backstage/cli@0.16.1-next.0
  - @backstage/plugin-catalog-react@1.0.1-next.0
  - @backstage/core-components@0.9.3-next.0
  - @backstage/catalog-client@1.0.1-next.0

## 0.1.18

### Patch Changes

- Updated dependencies
  - @backstage/cli@0.16.0
  - @backstage/core-components@0.9.2
  - @backstage/core-plugin-api@1.0.0
  - @backstage/plugin-catalog-react@1.0.0
  - @backstage/plugin-catalog@1.0.0
  - @backstage/catalog-model@1.0.0
  - @backstage/catalog-client@1.0.0

## 0.1.17

### Patch Changes

- Updated dependencies
  - @backstage/cli@0.15.2
  - @backstage/plugin-catalog@0.10.0
  - @backstage/plugin-catalog-react@0.9.0
  - @backstage/core-components@0.9.1
  - @backstage/catalog-model@0.13.0
  - @backstage/catalog-client@0.9.0

## 0.1.17-next.0

### Patch Changes

- Updated dependencies
  - @backstage/cli@0.15.2-next.0
  - @backstage/plugin-catalog@0.10.0-next.0
  - @backstage/plugin-catalog-react@0.9.0-next.0
  - @backstage/core-components@0.9.1-next.0
  - @backstage/catalog-model@0.13.0-next.0
  - @backstage/catalog-client@0.9.0-next.0

## 0.1.16

### Patch Changes

- Updated dependencies
  - @backstage/catalog-model@0.12.0
  - @backstage/catalog-client@0.8.0
  - @backstage/core-components@0.9.0
  - @backstage/plugin-catalog@0.9.1
  - @backstage/plugin-catalog-react@0.8.0
  - @backstage/core-plugin-api@0.8.0
  - @backstage/cli@0.15.0

## 0.1.15

### Patch Changes

- 67a7c02d26: Remove usages of `EntityRef` and `parseEntityName` from `@backstage/catalog-model`
- Updated dependencies
  - @backstage/plugin-catalog@0.9.0
  - @backstage/cli@0.14.1
  - @backstage/core-components@0.8.10
  - @backstage/plugin-catalog-react@0.7.0
  - @backstage/catalog-model@0.11.0
  - @backstage/catalog-client@0.7.2
  - @backstage/core-plugin-api@0.7.0

## 0.1.14

### Patch Changes

- 1ed305728b: Bump `node-fetch` to version 2.6.7 and `cross-fetch` to version 3.1.5
- c77c5c7eb6: Added `backstage.role` to `package.json`
- Updated dependencies
  - @backstage/cli@0.14.0
  - @backstage/catalog-client@0.7.0
  - @backstage/core-components@0.8.9
  - @backstage/core-plugin-api@0.6.1
  - @backstage/plugin-catalog@0.8.0
  - @backstage/plugin-catalog-react@0.6.15
  - @backstage/catalog-model@0.10.0

## 0.1.13

### Patch Changes

- d674971d3a: Rolling back the `@date-io/luxon` bump as this broke both packages, and we need it for `@material-ui/pickers`
- Updated dependencies
  - @backstage/catalog-client@0.6.0
  - @backstage/cli@0.13.2
  - @backstage/core-components@0.8.8
  - @backstage/plugin-catalog-react@0.6.14
  - @backstage/plugin-catalog@0.7.12

## 0.1.13-next.0

### Patch Changes

- Updated dependencies
  - @backstage/cli@0.13.2-next.0
  - @backstage/core-components@0.8.8-next.0
  - @backstage/plugin-catalog-react@0.6.14-next.0
  - @backstage/plugin-catalog@0.7.12-next.0

## 0.1.12

### Patch Changes

- Updated dependencies
  - @backstage/core-components@0.8.7
  - @backstage/plugin-catalog-react@0.6.13
  - @backstage/cli@0.13.1
  - @backstage/plugin-catalog@0.7.11

## 0.1.12-next.0

### Patch Changes

- Updated dependencies
  - @backstage/core-components@0.8.7-next.0
  - @backstage/cli@0.13.1-next.0
  - @backstage/plugin-catalog@0.7.11-next.0
  - @backstage/plugin-catalog-react@0.6.13-next.0

## 0.1.11

### Patch Changes

- Updated dependencies
  - @backstage/core-components@0.8.6
  - @backstage/cli@0.13.0
  - @backstage/plugin-catalog@0.7.10

## 0.1.10

### Patch Changes

- 51fbedc445: Migrated usage of deprecated `IdentityApi` methods.
- 8a6950b822: Switched out internal usage of the `catalogRouteRef` from `@backstage/plugin-catalog-react`.
- Updated dependencies
  - @backstage/core-components@0.8.5
  - @backstage/cli@0.12.0
  - @backstage/core-plugin-api@0.6.0
  - @backstage/plugin-catalog@0.7.9
  - @backstage/plugin-catalog-react@0.6.12
  - @backstage/catalog-model@0.9.10
  - @backstage/catalog-client@0.5.5

## 0.1.10-next.0

### Patch Changes

- 51fbedc445: Migrated usage of deprecated `IdentityApi` methods.
- Updated dependencies
  - @backstage/core-components@0.8.5-next.0
  - @backstage/cli@0.12.0-next.0
  - @backstage/core-plugin-api@0.6.0-next.0
  - @backstage/plugin-catalog@0.7.9-next.0
  - @backstage/plugin-catalog-react@0.6.12-next.0
  - @backstage/catalog-model@0.9.10-next.0
  - @backstage/catalog-client@0.5.5-next.0

## 0.1.9

### Patch Changes

- 6eb6e2dc31: Add Bazaar plugin to marketplace and some minor refactoring
- b47965beec: build(deps): bump `@date-io/luxon` from 1.3.13 to 2.11.1
- Updated dependencies
  - @backstage/core-components@0.8.4
  - @backstage/cli@0.11.0
  - @backstage/core-plugin-api@0.5.0
  - @backstage/plugin-catalog-react@0.6.11
  - @backstage/catalog-client@0.5.4
  - @backstage/catalog-model@0.9.9
  - @backstage/plugin-catalog@0.7.8

## 0.1.8

### Patch Changes

- 4ce51ab0f1: Internal refactor of the `react-use` imports to use `react-use/lib/*` instead.
- Updated dependencies
  - @backstage/cli@0.10.5
  - @backstage/core-plugin-api@0.4.1
  - @backstage/plugin-catalog-react@0.6.10
  - @backstage/core-components@0.8.3
  - @backstage/plugin-catalog@0.7.7

## 0.1.7

### Patch Changes

- 26926bb7a7: made the linkage between a Bazaar project to a catalog Entity optional
- Updated dependencies
  - @backstage/core-plugin-api@0.4.0
  - @backstage/plugin-catalog-react@0.6.8
  - @backstage/core-components@0.8.2
  - @backstage/cli@0.10.3
  - @backstage/plugin-catalog@0.7.5

## 0.1.6

### Patch Changes

- cd450844f6: Moved React dependencies to `peerDependencies` and allow both React v16 and v17 to be used.
- Updated dependencies
  - @backstage/core-components@0.8.0
  - @backstage/core-plugin-api@0.3.0
  - @backstage/plugin-catalog@0.7.4
  - @backstage/plugin-catalog-react@0.6.5
  - @backstage/cli@0.10.1

## 0.1.5

### Patch Changes

- Updated dependencies
  - @backstage/core-components@0.7.6
  - @backstage/cli@0.10.0
  - @backstage/core-plugin-api@0.2.2

## 0.1.4

### Patch Changes

- a125278b81: Refactor out the deprecated path and icon from RouteRefs
- f6ba309d9e: A Bazaar project has been extended with the following fields: size, start date (optional), end date (optional) and a responsible person.
- Updated dependencies
  - @backstage/plugin-catalog@0.7.3
  - @backstage/cli@0.9.0
  - @backstage/catalog-model@0.9.7
  - @backstage/plugin-catalog-react@0.6.4
  - @backstage/core-components@0.7.4
  - @backstage/core-plugin-api@0.2.0

## 0.1.3

### Patch Changes

- 4a336fd292: Name extension to remove deprecation warning
- Updated dependencies
  - @backstage/cli@0.8.2
  - @backstage/core-components@0.7.3
  - @backstage/core-plugin-api@0.1.13
  - @backstage/plugin-catalog-react@0.6.3

## 0.1.2

### Patch Changes

- 5e43a73dd4: Bumped plugin-catalog-react version from 0.5.0 to 0.6.0
- Updated dependencies
  - @backstage/core-components@0.7.1
  - @backstage/core-plugin-api@0.1.11
  - @backstage/cli@0.8.0
  - @backstage/plugin-catalog@0.7.2
  - @backstage/plugin-catalog-react@0.6.1
  - @backstage/catalog-model@0.9.5<|MERGE_RESOLUTION|>--- conflicted
+++ resolved
@@ -1,7 +1,5 @@
 # @backstage-community/plugin-bazaar
 
-<<<<<<< HEAD
-=======
 ## 0.5.1
 
 ### Patch Changes
@@ -14,7 +12,6 @@
 
 - fe0d104: Added a new UserSelector component that allows users to select a responsible user from the catalog, with the option to manually enter still being there"
 
->>>>>>> fdb08e6f
 ## 0.4.0
 
 ### Minor Changes
