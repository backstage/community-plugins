{
  "name": "@backstage-community/plugin-todo",
<<<<<<< HEAD
  "version": "0.2.41",
=======
  "version": "0.2.42",
>>>>>>> fdb08e6f
  "description": "A Backstage plugin that lets you browse TODO comments in your source code",
  "backstage": {
    "role": "frontend-plugin",
    "pluginId": "todo",
    "pluginPackages": [
      "@backstage-community/plugin-todo",
      "@backstage-community/plugin-todo-backend"
    ]
  },
  "publishConfig": {
    "access": "public",
    "main": "dist/index.esm.js",
    "types": "dist/index.d.ts"
  },
  "homepage": "https://backstage.io",
  "repository": {
    "type": "git",
    "url": "https://github.com/backstage/community-plugins",
    "directory": "workspaces/todo/plugins/todo"
  },
  "license": "Apache-2.0",
  "sideEffects": false,
  "main": "src/index.ts",
  "types": "src/index.ts",
  "files": [
    "dist",
    "alpha"
  ],
  "scripts": {
    "build": "backstage-cli package build",
    "clean": "backstage-cli package clean",
    "lint": "backstage-cli package lint",
    "prepack": "backstage-cli package prepack",
    "postpack": "backstage-cli package postpack",
    "start": "backstage-cli package start",
    "test": "backstage-cli package test"
  },
  "dependencies": {
<<<<<<< HEAD
    "@backstage/catalog-model": "^1.6.0",
    "@backstage/core-components": "^0.14.10",
    "@backstage/core-plugin-api": "^1.9.3",
    "@backstage/errors": "^1.2.4",
    "@backstage/plugin-catalog-react": "^1.12.3",
=======
    "@backstage/catalog-model": "^1.7.0",
    "@backstage/core-components": "^0.15.1",
    "@backstage/core-plugin-api": "^1.10.0",
    "@backstage/errors": "^1.2.4",
    "@backstage/plugin-catalog-react": "^1.14.0",
>>>>>>> fdb08e6f
    "@material-ui/icons": "^4.9.1",
    "@types/react": "^16.13.1 || ^17.0.0"
  },
  "devDependencies": {
<<<<<<< HEAD
    "@backstage/cli": "^0.27.0",
    "@backstage/dev-utils": "^1.0.37",
    "@backstage/test-utils": "^1.5.10",
=======
    "@backstage/cli": "^0.28.0",
    "@backstage/dev-utils": "^1.1.2",
    "@backstage/test-utils": "^1.7.0",
>>>>>>> fdb08e6f
    "@testing-library/dom": "^10.0.0",
    "@testing-library/jest-dom": "^6.0.0",
    "@testing-library/react": "^15.0.0",
    "canvas": "^2.11.2",
    "react": "^16.13.1 || ^17.0.0 || ^18.0.0",
    "react-dom": "^16.13.1 || ^17.0.0 || ^18.0.0",
    "react-router-dom": "6.0.0-beta.0 || ^6.3.0"
  },
  "peerDependencies": {
    "react": "^16.13.1 || ^17.0.0 || ^18.0.0",
    "react-dom": "^16.13.1 || ^17.0.0 || ^18.0.0",
    "react-router-dom": "6.0.0-beta.0 || ^6.3.0"
  }
}<|MERGE_RESOLUTION|>--- conflicted
+++ resolved
@@ -1,10 +1,6 @@
 {
   "name": "@backstage-community/plugin-todo",
-<<<<<<< HEAD
-  "version": "0.2.41",
-=======
   "version": "0.2.42",
->>>>>>> fdb08e6f
   "description": "A Backstage plugin that lets you browse TODO comments in your source code",
   "backstage": {
     "role": "frontend-plugin",
@@ -43,32 +39,18 @@
     "test": "backstage-cli package test"
   },
   "dependencies": {
-<<<<<<< HEAD
-    "@backstage/catalog-model": "^1.6.0",
-    "@backstage/core-components": "^0.14.10",
-    "@backstage/core-plugin-api": "^1.9.3",
-    "@backstage/errors": "^1.2.4",
-    "@backstage/plugin-catalog-react": "^1.12.3",
-=======
     "@backstage/catalog-model": "^1.7.0",
     "@backstage/core-components": "^0.15.1",
     "@backstage/core-plugin-api": "^1.10.0",
     "@backstage/errors": "^1.2.4",
     "@backstage/plugin-catalog-react": "^1.14.0",
->>>>>>> fdb08e6f
     "@material-ui/icons": "^4.9.1",
     "@types/react": "^16.13.1 || ^17.0.0"
   },
   "devDependencies": {
-<<<<<<< HEAD
-    "@backstage/cli": "^0.27.0",
-    "@backstage/dev-utils": "^1.0.37",
-    "@backstage/test-utils": "^1.5.10",
-=======
     "@backstage/cli": "^0.28.0",
     "@backstage/dev-utils": "^1.1.2",
     "@backstage/test-utils": "^1.7.0",
->>>>>>> fdb08e6f
     "@testing-library/dom": "^10.0.0",
     "@testing-library/jest-dom": "^6.0.0",
     "@testing-library/react": "^15.0.0",
