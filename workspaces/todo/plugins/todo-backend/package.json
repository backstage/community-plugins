{
  "name": "@backstage-community/plugin-todo-backend",
<<<<<<< HEAD
  "version": "0.3.20",
=======
  "version": "0.3.21",
>>>>>>> fdb08e6f
  "description": "A Backstage backend plugin that lets you browse TODO comments in your source code",
  "backstage": {
    "role": "backend-plugin",
    "pluginId": "todo",
    "pluginPackages": [
      "@backstage-community/plugin-todo",
      "@backstage-community/plugin-todo-backend"
    ]
  },
  "publishConfig": {
    "access": "public",
    "main": "dist/index.cjs.js",
    "types": "dist/index.d.ts"
  },
  "homepage": "https://backstage.io",
  "repository": {
    "type": "git",
    "url": "https://github.com/backstage/community-plugins",
    "directory": "workspaces/todo/plugins/todo-backend"
  },
  "license": "Apache-2.0",
  "main": "src/index.ts",
  "types": "src/index.ts",
  "files": [
    "dist"
  ],
  "scripts": {
    "build": "backstage-cli package build",
    "clean": "backstage-cli package clean",
    "fuzz": "backstage-repo-tools package schema openapi fuzz",
    "generate": "backstage-repo-tools package schema openapi generate --server",
    "lint": "backstage-cli package lint",
    "prepack": "backstage-cli package prepack",
    "postpack": "backstage-cli package postpack",
    "start": "backstage-cli package start",
    "test": "backstage-cli package test"
  },
  "dependencies": {
<<<<<<< HEAD
    "@backstage/backend-common": "^0.24.0",
    "@backstage/backend-openapi-utils": "^0.1.16",
    "@backstage/backend-plugin-api": "^0.8.0",
    "@backstage/catalog-client": "^1.6.6",
    "@backstage/catalog-model": "^1.6.0",
    "@backstage/config": "^1.2.0",
    "@backstage/errors": "^1.2.4",
    "@backstage/integration": "^1.14.0",
    "@backstage/plugin-catalog-node": "^1.12.5",
=======
    "@backstage/backend-common": "^0.25.0",
    "@backstage/backend-openapi-utils": "^0.2.0",
    "@backstage/backend-plugin-api": "^1.0.1",
    "@backstage/catalog-client": "^1.7.1",
    "@backstage/catalog-model": "^1.7.0",
    "@backstage/config": "^1.2.0",
    "@backstage/errors": "^1.2.4",
    "@backstage/integration": "^1.15.1",
    "@backstage/plugin-catalog-node": "^1.13.1",
>>>>>>> fdb08e6f
    "@types/express": "^4.17.6",
    "express": "^4.17.1",
    "leasot": "^12.0.0",
    "yn": "^4.0.0"
  },
  "devDependencies": {
<<<<<<< HEAD
    "@backstage/backend-test-utils": "^0.5.0",
    "@backstage/cli": "^0.27.0",
    "@backstage/repo-tools": "^0.9.5",
=======
    "@backstage/backend-test-utils": "^1.0.2",
    "@backstage/cli": "^0.28.0",
    "@backstage/repo-tools": "^0.10.0",
>>>>>>> fdb08e6f
    "@types/supertest": "^6.0.0",
    "supertest": "^7.0.0"
  }
}<|MERGE_RESOLUTION|>--- conflicted
+++ resolved
@@ -1,10 +1,6 @@
 {
   "name": "@backstage-community/plugin-todo-backend",
-<<<<<<< HEAD
-  "version": "0.3.20",
-=======
   "version": "0.3.21",
->>>>>>> fdb08e6f
   "description": "A Backstage backend plugin that lets you browse TODO comments in your source code",
   "backstage": {
     "role": "backend-plugin",
@@ -43,17 +39,6 @@
     "test": "backstage-cli package test"
   },
   "dependencies": {
-<<<<<<< HEAD
-    "@backstage/backend-common": "^0.24.0",
-    "@backstage/backend-openapi-utils": "^0.1.16",
-    "@backstage/backend-plugin-api": "^0.8.0",
-    "@backstage/catalog-client": "^1.6.6",
-    "@backstage/catalog-model": "^1.6.0",
-    "@backstage/config": "^1.2.0",
-    "@backstage/errors": "^1.2.4",
-    "@backstage/integration": "^1.14.0",
-    "@backstage/plugin-catalog-node": "^1.12.5",
-=======
     "@backstage/backend-common": "^0.25.0",
     "@backstage/backend-openapi-utils": "^0.2.0",
     "@backstage/backend-plugin-api": "^1.0.1",
@@ -63,22 +48,15 @@
     "@backstage/errors": "^1.2.4",
     "@backstage/integration": "^1.15.1",
     "@backstage/plugin-catalog-node": "^1.13.1",
->>>>>>> fdb08e6f
     "@types/express": "^4.17.6",
     "express": "^4.17.1",
     "leasot": "^12.0.0",
     "yn": "^4.0.0"
   },
   "devDependencies": {
-<<<<<<< HEAD
-    "@backstage/backend-test-utils": "^0.5.0",
-    "@backstage/cli": "^0.27.0",
-    "@backstage/repo-tools": "^0.9.5",
-=======
     "@backstage/backend-test-utils": "^1.0.2",
     "@backstage/cli": "^0.28.0",
     "@backstage/repo-tools": "^0.10.0",
->>>>>>> fdb08e6f
     "@types/supertest": "^6.0.0",
     "supertest": "^7.0.0"
   }
