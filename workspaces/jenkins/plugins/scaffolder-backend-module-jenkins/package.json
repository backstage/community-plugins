{
  "name": "@backstage-community/plugin-scaffolder-backend-module-jenkins",
  "description": "Scaffolder plugin for Jenkins",
  "version": "0.5.0",
  "main": "src/index.ts",
  "types": "src/index.ts",
  "license": "Apache-2.0",
  "publishConfig": {
    "access": "public",
    "main": "dist/index.cjs.js",
    "types": "dist/index.d.ts"
  },
  "repository": {
    "type": "git",
    "url": "https://github.com/backstage/community-plugins",
    "directory": "workspaces/jenkins/plugins/scaffolder-backend-module-jenkins"
  },
  "backstage": {
    "role": "backend-plugin-module",
    "pluginId": "plugin-scaffolder-backend-module-jenkins",
    "supported-versions": "1.28.4",
    "pluginPackage": "@backstage-community/plugin-scaffolder-backend-module-jenkins"
  },
  "scripts": {
    "start": "backstage-cli package start",
    "build": "backstage-cli package build",
    "lint": "backstage-cli package lint",
    "test": "backstage-cli package test",
    "clean": "backstage-cli package clean",
    "prepack": "backstage-cli package prepack",
    "postpack": "backstage-cli package postpack"
  },
  "dependencies": {
    "@backstage/backend-plugin-api": "^1.2.0",
    "@backstage/errors": "^1.2.7",
<<<<<<< HEAD
    "@backstage/plugin-scaffolder-node": "^0.6.3",
    "cross-fetch": "^4.0.0",
    "jenkins": "^1.1.0"
=======
    "@backstage/plugin-scaffolder-node": "^0.7.0",
    "cross-fetch": "^4.0.0"
>>>>>>> 248987f4
  },
  "devDependencies": {
    "@backstage/cli": "^0.30.0"
  },
  "files": [
    "dist"
  ]
}<|MERGE_RESOLUTION|>--- conflicted
+++ resolved
@@ -33,14 +33,9 @@
   "dependencies": {
     "@backstage/backend-plugin-api": "^1.2.0",
     "@backstage/errors": "^1.2.7",
-<<<<<<< HEAD
-    "@backstage/plugin-scaffolder-node": "^0.6.3",
+    "@backstage/plugin-scaffolder-node": "^0.7.0",
     "cross-fetch": "^4.0.0",
     "jenkins": "^1.1.0"
-=======
-    "@backstage/plugin-scaffolder-node": "^0.7.0",
-    "cross-fetch": "^4.0.0"
->>>>>>> 248987f4
   },
   "devDependencies": {
     "@backstage/cli": "^0.30.0"
