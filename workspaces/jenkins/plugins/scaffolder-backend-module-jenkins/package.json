{
  "name": "@backstage-community/plugin-scaffolder-backend-module-jenkins",
  "description": "Scaffolder plugin for Jenkins",
  "version": "0.7.0",
  "main": "src/index.ts",
  "types": "src/index.ts",
  "license": "Apache-2.0",
  "publishConfig": {
    "access": "public",
    "main": "dist/index.cjs.js",
    "types": "dist/index.d.ts"
  },
  "repository": {
    "type": "git",
    "url": "https://github.com/backstage/community-plugins",
    "directory": "workspaces/jenkins/plugins/scaffolder-backend-module-jenkins"
  },
  "backstage": {
    "role": "backend-plugin-module",
    "pluginId": "plugin-scaffolder-backend-module-jenkins",
    "supported-versions": "1.28.4",
    "pluginPackage": "@backstage-community/plugin-scaffolder-backend-module-jenkins"
  },
  "scripts": {
    "start": "backstage-cli package start",
    "build": "backstage-cli package build",
    "lint": "backstage-cli package lint",
    "test": "backstage-cli package test",
    "clean": "backstage-cli package clean",
    "prepack": "backstage-cli package prepack",
    "postpack": "backstage-cli package postpack"
  },
  "dependencies": {
    "@backstage/backend-plugin-api": "^1.3.0",
    "@backstage/errors": "^1.2.7",
<<<<<<< HEAD
    "@backstage/plugin-scaffolder-node": "^0.8.0",
    "cross-fetch": "^4.0.0",
    "jenkins": "^1.1.0"
=======
    "@backstage/plugin-scaffolder-node": "^0.8.1",
    "cross-fetch": "^4.0.0"
>>>>>>> cdc15a5e
  },
  "devDependencies": {
    "@backstage/cli": "^0.32.0"
  },
  "files": [
    "dist"
  ]
}<|MERGE_RESOLUTION|>--- conflicted
+++ resolved
@@ -33,14 +33,9 @@
   "dependencies": {
     "@backstage/backend-plugin-api": "^1.3.0",
     "@backstage/errors": "^1.2.7",
-<<<<<<< HEAD
-    "@backstage/plugin-scaffolder-node": "^0.8.0",
+    "@backstage/plugin-scaffolder-node": "^0.8.1",
     "cross-fetch": "^4.0.0",
     "jenkins": "^1.1.0"
-=======
-    "@backstage/plugin-scaffolder-node": "^0.8.1",
-    "cross-fetch": "^4.0.0"
->>>>>>> cdc15a5e
   },
   "devDependencies": {
     "@backstage/cli": "^0.32.0"
