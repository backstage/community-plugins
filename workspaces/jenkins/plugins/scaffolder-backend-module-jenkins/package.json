{
  "name": "@backstage-community/plugin-scaffolder-backend-module-jenkins",
  "description": "Scaffolder plugin for Jenkins",
  "version": "0.8.0",
  "main": "src/index.ts",
  "types": "src/index.ts",
  "license": "Apache-2.0",
  "publishConfig": {
    "access": "public",
    "main": "dist/index.cjs.js",
    "types": "dist/index.d.ts"
  },
  "repository": {
    "type": "git",
    "url": "https://github.com/backstage/community-plugins",
    "directory": "workspaces/jenkins/plugins/scaffolder-backend-module-jenkins"
  },
  "backstage": {
    "role": "backend-plugin-module",
    "pluginId": "plugin-scaffolder-backend-module-jenkins",
    "supported-versions": "1.28.4",
    "pluginPackage": "@backstage-community/plugin-scaffolder-backend-module-jenkins"
  },
  "scripts": {
    "start": "backstage-cli package start",
    "build": "backstage-cli package build",
    "lint": "backstage-cli package lint",
    "test": "backstage-cli package test",
    "clean": "backstage-cli package clean",
    "prepack": "backstage-cli package prepack",
    "postpack": "backstage-cli package postpack"
  },
  "dependencies": {
    "@backstage/backend-plugin-api": "^1.3.1",
    "@backstage/errors": "^1.2.7",
<<<<<<< HEAD
    "@backstage/plugin-scaffolder-node": "^0.8.1",
    "cross-fetch": "^4.0.0",
    "jenkins": "^1.1.0"
=======
    "@backstage/plugin-scaffolder-node": "^0.8.2",
    "cross-fetch": "^4.0.0"
>>>>>>> 5b0823d2
  },
  "devDependencies": {
    "@backstage/cli": "^0.32.1"
  },
  "files": [
    "dist"
  ]
}<|MERGE_RESOLUTION|>--- conflicted
+++ resolved
@@ -33,14 +33,9 @@
   "dependencies": {
     "@backstage/backend-plugin-api": "^1.3.1",
     "@backstage/errors": "^1.2.7",
-<<<<<<< HEAD
-    "@backstage/plugin-scaffolder-node": "^0.8.1",
+    "@backstage/plugin-scaffolder-node": "^0.8.2",
     "cross-fetch": "^4.0.0",
     "jenkins": "^1.1.0"
-=======
-    "@backstage/plugin-scaffolder-node": "^0.8.2",
-    "cross-fetch": "^4.0.0"
->>>>>>> 5b0823d2
   },
   "devDependencies": {
     "@backstage/cli": "^0.32.1"
