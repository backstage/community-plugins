--- conflicted
+++ resolved
@@ -643,11 +643,8 @@
       type: string;
     };
   };
-<<<<<<< HEAD
   /** Truncation settings */
   truncation?: unknown;
-=======
-  truncation?: any;
 }
 
 // =============================================================================
@@ -676,5 +673,4 @@
   tools_used: string | null; // JSON string
   created_at: Date;
   updated_at: Date;
->>>>>>> d13122dc
 }