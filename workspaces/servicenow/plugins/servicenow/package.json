--- conflicted
+++ resolved
@@ -35,21 +35,13 @@
   },
   "dependencies": {
     "@backstage-community/plugin-servicenow-common": "workspace:^",
-<<<<<<< HEAD
-    "@backstage/catalog-model": "^1.7.4",
+    "@backstage/catalog-model": "^1.7.5",
     "@backstage/core-compat-api": "^0.4.4",
-    "@backstage/core-components": "^0.17.2",
-    "@backstage/core-plugin-api": "^1.10.7",
-    "@backstage/frontend-plugin-api": "^0.10.4",
-    "@backstage/plugin-catalog-react": "^1.18.0",
-    "@backstage/theme": "^0.6.6",
-=======
-    "@backstage/catalog-model": "^1.7.5",
     "@backstage/core-components": "^0.17.4",
     "@backstage/core-plugin-api": "^1.10.9",
+    "@backstage/frontend-plugin-api": "^0.10.4",
     "@backstage/plugin-catalog-react": "^1.19.1",
     "@backstage/theme": "^0.6.7",
->>>>>>> 89d25594
     "@mui/icons-material": "^5.15.17",
     "@mui/lab": "^5.0.0-alpha.153",
     "@mui/material": "^5.17.1",
