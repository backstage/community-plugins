--- conflicted
+++ resolved
@@ -134,7 +134,6 @@
       )}
       <StyledTableWrapper>
         <Table
-<<<<<<< HEAD
           title={
             !loading && combinedData.length > 0
               ? `Permission Policies (${numberOfPolicies})`
@@ -144,13 +143,6 @@
           options={{ padding: 'default', search: true, paging: true }}
           data={combinedData}
           columns={columns as TableColumn<PermissionsData | RoleBasedPolicy>[]}
-=======
-          title={title}
-          actions={actions}
-          options={{ padding: 'default', search: true, paging: true }}
-          data={data}
-          columns={columns}
->>>>>>> cdad6af6
           isLoading={loading}
           emptyContent={
             <Box
