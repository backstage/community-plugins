{
  "name": "@internal/rbac",
  "version": "1.0.0",
  "private": true,
  "engines": {
    "node": "18 || 20"
  },
  "scripts": {
    "dev": "yarn workspaces foreach -A --include backend --include app --parallel -v -i run start",
    "start": "yarn workspace app start",
    "start-backend": "yarn workspace backend start",
    "tsc": "tsc",
    "tsc:full": "tsc --skipLibCheck true --incremental false",
    "build:all": "backstage-cli repo build --all",
    "build:api-reports": "yarn build:api-reports:only",
    "build:api-reports:only": "backstage-repo-tools api-reports -o ae-wrong-input-file-type,ae-undocumented --validate-release-tags",
    "clean": "backstage-cli repo clean",
    "test": "backstage-cli repo test",
    "test:all": "backstage-cli repo test --coverage",
    "fix": "backstage-cli repo fix",
    "lint": "backstage-cli repo lint --since origin/main",
    "lint:all": "backstage-cli repo lint",
    "prettier:check": "prettier --check .",
    "new": "backstage-cli new --scope @backstage-community",
    "postinstall": "cd ../../ && yarn install"
  },
  "workspaces": {
    "packages": [
      "packages/*",
      "plugins/*"
    ]
  },
  "repository": {
    "type": "git",
    "url": "https://github.com/backstage/community-plugins",
    "directory": "workspaces/rbac"
  },
  "devDependencies": {
    "@backstage/cli": "^0.28.0",
    "@backstage/e2e-test-utils": "^0.1.1",
    "@backstage/repo-tools": "^0.10.0",
    "@changesets/cli": "^2.27.1",
    "@ianvs/prettier-plugin-sort-imports": "^4.3.1",
    "@spotify/prettier-config": "^15.0.0",
    "knip": "^5.27.4",
    "node-gyp": "^9.0.0",
    "prettier": "^3.3.3",
    "typescript": "~5.3.0"
  },
  "dependencies": {
    "@backstage-community/plugin-rbac": "workspace:^",
    "@backstage-community/plugin-rbac-backend": "workspace:^",
    "@backstage-community/plugin-rbac-common": "workspace:^",
    "@backstage-community/plugin-rbac-node": "workspace:^",
<<<<<<< HEAD
    "@ianvs/prettier-plugin-sort-imports": "^4.3.1"
=======
    "knip": "^5.27.4"
>>>>>>> c3bbe0f7
  },
  "resolutions": {
    "@types/react": "^18",
    "@types/react-dom": "^18",
    "prettier": "3.x.x"
  },
  "prettier": "@spotify/prettier-config",
  "lint-staged": {
    "*.{js,jsx,ts,tsx,mjs,cjs}": [
      "eslint --fix",
      "prettier --write"
    ],
    "*.{json,md}": [
      "prettier --write"
    ]
  }
}<|MERGE_RESOLUTION|>--- conflicted
+++ resolved
@@ -52,11 +52,6 @@
     "@backstage-community/plugin-rbac-backend": "workspace:^",
     "@backstage-community/plugin-rbac-common": "workspace:^",
     "@backstage-community/plugin-rbac-node": "workspace:^",
-<<<<<<< HEAD
-    "@ianvs/prettier-plugin-sort-imports": "^4.3.1"
-=======
-    "knip": "^5.27.4"
->>>>>>> c3bbe0f7
   },
   "resolutions": {
     "@types/react": "^18",
