{
  "name": "@internal/rbac",
  "version": "1.0.0",
  "private": true,
  "engines": {
    "node": "18 || 20"
  },
  "scripts": {
    "dev": "yarn workspaces foreach -A --include backend --include app --parallel -v -i run start",
    "start": "yarn workspace app start",
    "start-backend": "yarn workspace backend start",
    "tsc": "tsc",
    "tsc:full": "tsc --skipLibCheck true --incremental false",
    "build:all": "backstage-cli repo build --all",
    "build:api-reports": "yarn build:api-reports:only",
    "build:api-reports:only": "backstage-repo-tools api-reports --allow-all-warnings -o ae-wrong-input-file-type --validate-release-tags",
    "clean": "backstage-cli repo clean",
    "test": "backstage-cli repo test",
    "test:all": "backstage-cli repo test --coverage",
    "fix": "backstage-cli repo fix",
    "lint": "backstage-cli repo lint --since origin/main",
    "lint:all": "backstage-cli repo lint",
    "prettier:check": "prettier --check .",
    "new": "backstage-cli new --scope @backstage-community",
    "postinstall": "cd ../../ && yarn install"
  },
  "workspaces": {
    "packages": [
      "packages/*",
      "plugins/*"
    ]
  },
  "repository": {
    "type": "git",
    "url": "https://github.com/backstage/community-plugins",
    "directory": "workspaces/rbac"
  },
  "devDependencies": {
    "@backstage/cli": "^0.28.0",
    "@backstage/e2e-test-utils": "^0.1.1",
    "@backstage/repo-tools": "^0.10.0",
    "@changesets/cli": "^2.27.1",
<<<<<<< HEAD
    "@spotify/prettier-config": "^12.0.0",
    "knip": "^5.27.4",
=======
    "@spotify/prettier-config": "^15.0.0",
>>>>>>> b037d848
    "node-gyp": "^9.0.0",
    "prettier": "^3.3.3",
    "typescript": "~5.3.0"
  },
  "dependencies": {
    "@backstage-community/plugin-rbac": "workspace:^",
    "@backstage-community/plugin-rbac-backend": "workspace:^",
    "@backstage-community/plugin-rbac-common": "workspace:^",
    "@backstage-community/plugin-rbac-node": "workspace:^",
    "@ianvs/prettier-plugin-sort-imports": "^4.3.1"
  },
  "resolutions": {
    "@types/react": "^18",
    "@types/react-dom": "^18",
    "prettier": "3.x.x"
  },
  "prettier": "@spotify/prettier-config",
  "lint-staged": {
    "*.{js,jsx,ts,tsx,mjs,cjs}": [
      "eslint --fix",
      "prettier --write"
    ],
    "*.{json,md}": [
      "prettier --write"
    ]
  }
}<|MERGE_RESOLUTION|>--- conflicted
+++ resolved
@@ -40,12 +40,8 @@
     "@backstage/e2e-test-utils": "^0.1.1",
     "@backstage/repo-tools": "^0.10.0",
     "@changesets/cli": "^2.27.1",
-<<<<<<< HEAD
-    "@spotify/prettier-config": "^12.0.0",
+    "@spotify/prettier-config": "^15.0.0",
     "knip": "^5.27.4",
-=======
-    "@spotify/prettier-config": "^15.0.0",
->>>>>>> b037d848
     "node-gyp": "^9.0.0",
     "prettier": "^3.3.3",
     "typescript": "~5.3.0"
