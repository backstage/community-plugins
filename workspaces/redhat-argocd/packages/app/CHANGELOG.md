# app

<<<<<<< HEAD
=======
## 0.0.7

### Patch Changes

- Updated dependencies [ccc01a0]
  - @backstage-community/plugin-redhat-argocd@1.8.8

>>>>>>> fdb08e6f
## 0.0.6

### Patch Changes

- Updated dependencies [3865528]
  - @backstage-community/plugin-redhat-argocd@1.8.7

## 0.0.5

### Patch Changes

- Updated dependencies [a1313aa]
  - @backstage-community/plugin-redhat-argocd@1.8.6

## 0.0.4

### Patch Changes

- Updated dependencies [c829b80]
  - @backstage-community/plugin-redhat-argocd@1.8.5

## 0.0.3

### Patch Changes

- Updated dependencies [7aa4847]
  - @backstage-community/plugin-redhat-argocd@1.8.4

## 0.0.2

### Patch Changes

- Updated dependencies [1f5881c]
  - @backstage-community/plugin-redhat-argocd@1.8.3

## 0.0.1

### Patch Changes

- Updated dependencies [b393cbc]
  - @backstage-community/plugin-redhat-argocd@1.8.2<|MERGE_RESOLUTION|>--- conflicted
+++ resolved
@@ -1,7 +1,5 @@
 # app
 
-<<<<<<< HEAD
-=======
 ## 0.0.7
 
 ### Patch Changes
@@ -9,7 +7,6 @@
 - Updated dependencies [ccc01a0]
   - @backstage-community/plugin-redhat-argocd@1.8.8
 
->>>>>>> fdb08e6f
 ## 0.0.6
 
 ### Patch Changes
