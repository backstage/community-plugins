--- conflicted
+++ resolved
@@ -8,65 +8,9 @@
 yarn.lock                                                               @backstage/community-plugins-maintainers @backstage-service
 */yarn.lock                                                             @backstage/community-plugins-maintainers @backstage-service
 
-<<<<<<< HEAD
-/workspaces/3scale                                  @backstage/community-plugins-maintainers  @04kash @AndrienkoAleksandr
-/workspaces/acr                                     @backstage/community-plugins-maintainers  @christoph-jerolimov @ciiay @invincibleJai
-/workspaces/acs                                     @backstage/community-plugins-maintainers  @sachaudh @alwayshooin @dvail @maknop
-/workspaces/adr                                     @backstage/community-plugins-maintainers  @kuangp
-/workspaces/analytics                               @backstage/community-plugins-maintainers
-/workspaces/analytics/plugins/analytics-module-matomo                              @backstage/community-plugins-maintainers  @deshmukhmayur @yashoswalyo @riginoommen
-/workspaces/analytics/plugins/analytics-module-newrelic-browser                    @backstage/community-plugins-maintainers  @jmezach
-/workspaces/analytics/plugins/analytics-provider-segment                           @backstage/community-plugins-maintainers  @AndrienkoAleksandr @PatAKnight @dzemanov 
-/workspaces/announcements                           @backstage/community-plugins-maintainers  @kurtaking
-/workspaces/azure-devops                            @backstage/community-plugins-maintainers  @awanlin
-/workspaces/azure-storage-explorer                  @backstage/community-plugins-maintainers  @deepan10
-/workspaces/azure-resources                         @backstage/community-plugins-maintainers  @sarabadu
-/workspaces/bitrise                                 @backstage/community-plugins-maintainers  @backstage/sda-se-reviewers
-/workspaces/blackduck                               @backstage/community-plugins-maintainers  @deepan10
-/workspaces/code-coverage                           @backstage/community-plugins-maintainers  @alde
-/workspaces/confluence                              @backstage/community-plugins-maintainers  @fjudith
-/workspaces/copilot                                 @backstage/community-plugins-maintainers  @esw-afabiano
-/workspaces/cost-insights                           @backstage/community-plugins-maintainers  @backstage/silver-lining
-/workspaces/entity-feedback                         @backstage/community-plugins-maintainers  @kuangp
-/workspaces/explore                                 @backstage/community-plugins-maintainers  @backstage/sda-se-reviewers
-/workspaces/feedback                                @backstage/community-plugins-maintainers  @riginoommen @deshmukhmayur @yashoswalyo
-/workspaces/fossa                                   @backstage/community-plugins-maintainers  @backstage/sda-se-reviewers
-/workspaces/git-release-manager                     @backstage/community-plugins-maintainers  @erikengervall
-/workspaces/github-discussions                      @backstage/community-plugins-maintainers  @minkimcello @taras
-/workspaces/github-pull-requests-board              @backstage/community-plugins-maintainers  @gregorytalita
-/workspaces/jfrog-artifactory                       @backstage/community-plugins-maintainers  @BethGriggs
-/workspaces/kafka                                   @backstage/community-plugins-maintainers  @andrewthauer
-/workspaces/keycloak                                @backstage/community-plugins-maintainers  @AndrienkoAleksandr @schultzp2020 @dzemanov
-/workspaces/kiali                                   @backstage/community-plugins-maintainers  @aljesusg @josunect @leandroberetta
-/workspaces/linguist                                @backstage/community-plugins-maintainers  @awanlin
-/workspaces/manage                                  @backstage/community-plugins-maintainers  @grantila
-/workspaces/matomo                                  @backstage/community-plugins-maintainers  @yashoswalyo @deshmukhmayur @riginoommen
-/workspaces/mend                                    @backstage/community-plugins-maintainers  @dariuszsobkowicz
-/workspaces/mta                                     @backstage/community-plugins-maintainers  @ibolton336
-/workspaces/nexus-repository-manager                @backstage/community-plugins-maintainers  @schultzp2020
-/workspaces/npm                                     @backstage/community-plugins-maintainers  @christoph-jerolimov @ciiay @karthikjeeyar
-/workspaces/ocm                                     @backstage/community-plugins-maintainers  @christoph-jerolimov @ciiay @debsmita1
-/workspaces/octopus-deploy                          @backstage/community-plugins-maintainers  @jmezach
-/workspaces/pingidentity                            @backstage/community-plugins-maintainers  @jessicajhee
-/workspaces/playlist                                @backstage/community-plugins-maintainers  @kuangp
-/workspaces/quay                                    @backstage/community-plugins-maintainers  @caugello @cryptorodeo @Eswaraiahsapram @karthikjeeyar @rohitkrai03
-/workspaces/rbac                                    @backstage/community-plugins-maintainers  @AndrienkoAleksandr @christoph-jerolimov @divyanshiGupta @PatAKnight
-/workspaces/redhat-argocd                           @backstage/community-plugins-maintainers  @caugello @cryptorodeo @Eswaraiahsapram @karthikjeeyar @rohitkrai03
-/workspaces/redhat-resource-optimization            @backstage/community-plugins-maintainers  @jkilzi @preetiw @christoph-jerolimov
-/workspaces/report-portal                           @backstage/community-plugins-maintainers  @yashoswalyo @deshmukhmayur @riginoommen
-/workspaces/rollbar                                 @backstage/community-plugins-maintainers  @andrewthauer
-/workspaces/scaffolder-backend-module-annotator     @backstage/community-plugins-maintainers  @BethGriggs
-/workspaces/scaffolder-backend-module-sonarqube     @backstage/community-plugins-maintainers  @04kash @schultzp2020
-/workspaces/scaffolder-backend-module-servicenow    @backstage/community-plugins-maintainers  @schultzp2020
-/workspaces/scaffolder-backend-module-regex         @backstage/community-plugins-maintainers  @04kash
-/workspaces/scaffolder-relation-processor           @backstage/community-plugins-maintainers  @04kash
-/workspaces/sonarqube                               @backstage/community-plugins-maintainers  @backstage/sda-se-reviewers
-/workspaces/tech-insights                           @backstage/community-plugins-maintainers  @xantier
-/workspaces/tekton                                  @backstage/community-plugins-maintainers  @caugello @cryptorodeo @Eswaraiahsapram @karthikjeeyar @rohitkrai03
-/workspaces/topology                                @backstage/community-plugins-maintainers  @christoph-jerolimov @ciiay @debsmita1 @divyanshiGupta
-=======
 /workspaces/3scale                                                      @backstage/community-plugins-maintainers  @04kash @AndrienkoAleksandr
 /workspaces/acr                                                         @backstage/community-plugins-maintainers  @christoph-jerolimov @ciiay @invincibleJai
+/workspaces/acs                                                         @backstage/community-plugins-maintainers  @sachaudh @alwayshooin @dvail @maknop
 /workspaces/adr                                                         @backstage/community-plugins-maintainers  @kuangp
 /workspaces/amplication                                                 @backstage/community-plugins-maintainers  @itainathaniel
 /workspaces/analytics                                                   @backstage/community-plugins-maintainers
@@ -123,5 +67,4 @@
 /workspaces/tech-insights                                               @backstage/community-plugins-maintainers  @xantier
 /workspaces/tekton                                                      @backstage/community-plugins-maintainers  @caugello @cryptorodeo @Eswaraiahsapram @karthikjeeyar @rohitkrai03
 /workspaces/topology                                                    @backstage/community-plugins-maintainers  @christoph-jerolimov @ciiay @debsmita1 @divyanshiGupta
-/workspaces/multi-source-security-viewer                                @backstage/community-plugins-maintainers  @caugello @cryptorodeo
->>>>>>> dadbb4b8
+/workspaces/multi-source-security-viewer                                @backstage/community-plugins-maintainers  @caugello @cryptorodeo