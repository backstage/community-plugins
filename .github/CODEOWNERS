# This file registers ownership for certain parts of the backstage code.
# Review from a member of the corresponding code owner is required to merge pull requests.
#
# The last matching pattern takes precedence.
# https://help.github.com/articles/about-codeowners/

*                                                                       @backstage/community-plugins-maintainers
yarn.lock                                                               @backstage/community-plugins-maintainers @backstage-service
*/yarn.lock                                                             @backstage/community-plugins-maintainers @backstage-service

<<<<<<< HEAD
/workspaces/3scale                                  @backstage/community-plugins-maintainers  @04kash @AndrienkoAleksandr
/workspaces/acr                                     @backstage/community-plugins-maintainers  @christoph-jerolimov @invincibleJai
/workspaces/adr                                     @backstage/community-plugins-maintainers  @kuangp
/workspaces/analytics                               @backstage/community-plugins-maintainers  @jmezach
/workspaces/azure-devops                            @backstage/community-plugins-maintainers  @awanlin
/workspaces/azure-storage-explorer                  @backstage/community-plugins-maintainers  @deepan10
/workspaces/bitrise                                 @backstage/community-plugins-maintainers  @backstage/sda-se-reviewers
/workspaces/blackduck                               @backstage/community-plugins-maintainers  @deepan10
/workspaces/code-coverage                           @backstage/community-plugins-maintainers  @alde
/workspaces/confluence                              @backstage/community-plugins-maintainers  @fjudith
/workspaces/copilot                                 @backstage/community-plugins-maintainers  @esw-afabiano
/workspaces/cost-insights                           @backstage/community-plugins-maintainers  @backstage/silver-lining
/workspaces/entity-feedback                         @backstage/community-plugins-maintainers  @kuangp
/workspaces/explore                                 @backstage/community-plugins-maintainers  @backstage/sda-se-reviewers
/workspaces/feedback                                @backstage/community-plugins-maintainers  @riginoommen @deshmukhmayur @yashoswalyo
/workspaces/fossa                                   @backstage/community-plugins-maintainers  @backstage/sda-se-reviewers
/workspaces/git-release-manager                     @backstage/community-plugins-maintainers  @erikengervall
/workspaces/github-pull-requests-board              @backstage/community-plugins-maintainers  @gregorytalita
/workspaces/jfrog-artifactory                       @backstage/community-plugins-maintainers  @BethGriggs
/workspaces/kafka                                   @backstage/community-plugins-maintainers  @andrewthauer
/workspaces/keycloak                                @backstage/community-plugins-maintainers  @AndrienkoAleksandr @schultzp2020
/workspaces/kiali                                   @backstage/community-plugins-maintainers  @aljesusg @josunect
/workspaces/linguist                                @backstage/community-plugins-maintainers  @awanlin
/workspaces/matomo                                  @backstage/community-plugins-maintainers  @yashoswalyo @deshmukhmayur @riginoommen
/workspaces/mend                                    @backstage/community-plugins-maintainers  @dariuszsobkowicz
/workspaces/mta                                     @backstage/community-plugins-maintainers  @ibolton336
/workspaces/nexus-repository-manager                @backstage/community-plugins-maintainers  @schultzp2020
/workspaces/npm                                     @backstage/community-plugins-maintainers  @christoph-jerolimov @karthikjeeyar
/workspaces/ocm                                     @backstage/community-plugins-maintainers  @christoph-jerolimov @debsmita1
/workspaces/octopus-deploy                          @backstage/community-plugins-maintainers  @jmezach
/workspaces/pingidentity                            @backstage/community-plugins-maintainers  @jessicajhee
/workspaces/playlist                                @backstage/community-plugins-maintainers  @kuangp
/workspaces/quay                                    @backstage/community-plugins-maintainers  @christoph-jerolimov @karthikjeeyar @rohitkrai03 @Eswaraiahsapram
/workspaces/rbac                                    @backstage/community-plugins-maintainers  @AndrienkoAleksandr @divyanshiGupta @PatAKnight
/workspaces/redhat-argocd                           @backstage/community-plugins-maintainers  @karthikjeeyar @rohitkrai03 @Eswaraiahsapram
/workspaces/redhat-resource-optimization            @backstage/community-plugins-maintainers  @christoph-jerolimov @04kash
/workspaces/report-portal                           @backstage/community-plugins-maintainers  @yashoswalyo
/workspaces/rollbar                                 @backstage/community-plugins-maintainers  @andrewthauer
/workspaces/scaffolder-backend-module-sonarqube     @backstage/community-plugins-maintainers  @04kash @schultzp2020
/workspaces/scaffolder-backend-module-servicenow    @backstage/community-plugins-maintainers  @schultzp2020
/workspaces/scaffolder-backend-module-regex         @backstage/community-plugins-maintainers  @04kash
/workspaces/scaffolder-relation-processor           @backstage/community-plugins-maintainers  @04kash
/workspaces/shorturl                                @backstage/community-plugins-maintainers  @avila-m-6 @shailahir
/workspaces/sonarqube                               @backstage/community-plugins-maintainers  @backstage/sda-se-reviewers
/workspaces/tech-insights                           @backstage/community-plugins-maintainers  @xantier
/workspaces/tekton                                  @backstage/community-plugins-maintainers  @christoph-jerolimov @karthikjeeyar
/workspaces/topology                                @backstage/community-plugins-maintainers  @divyanshiGupta @debsmita1 @ciiay
=======
/workspaces/3scale                                                      @backstage/community-plugins-maintainers  @04kash @AndrienkoAleksandr
/workspaces/acr                                                         @backstage/community-plugins-maintainers  @christoph-jerolimov @ciiay @debsmita1 @divyanshiGupta @its-mitesh-kumar @logonoff
/workspaces/acs                                                         @backstage/community-plugins-maintainers  @sachaudh @alwayshooin @dvail @maknop
/workspaces/adr                                                         @backstage/community-plugins-maintainers  @kuangp
/workspaces/airbrake                                                    @backstage/community-plugins-maintainers
/workspaces/allure                                                      @backstage/community-plugins-maintainers
/workspaces/amplication                                                 @backstage/community-plugins-maintainers  @itainathaniel
/workspaces/analytics                                                   @backstage/community-plugins-maintainers
/workspaces/analytics/plugins/analytics-module-matomo                   @backstage/community-plugins-maintainers  @deshmukhmayur @yashoswalyo @riginoommen
/workspaces/analytics/plugins/analytics-module-newrelic-browser         @backstage/community-plugins-maintainers  @jmezach
/workspaces/analytics/plugins/analytics-provider-segment                @backstage/community-plugins-maintainers  @AndrienkoAleksandr @PatAKnight @dzemanov
/workspaces/announcements                                               @backstage/community-plugins-maintainers  @kurtaking @gaelgoth
/workspaces/apache-airflow                                              @backstage/community-plugins-maintainers
/workspaces/apollo-explorer                                             @backstage/community-plugins-maintainers
/workspaces/azure-devops                                                @backstage/community-plugins-maintainers  @awanlin
/workspaces/azure-resources                                             @backstage/community-plugins-maintainers  @sarabadu
/workspaces/azure-sites                                                 @backstage/community-plugins-maintainers  @deepan10 @sarabadu
/workspaces/azure-storage-explorer                                      @backstage/community-plugins-maintainers  @deepan10
/workspaces/badges                                                      @backstage/community-plugins-maintainers
/workspaces/bazaar                                                      @backstage/community-plugins-maintainers
/workspaces/bitrise                                                     @backstage/community-plugins-maintainers  @backstage/sda-se-reviewers
/workspaces/blackduck                                                   @backstage/community-plugins-maintainers  @deepan10
/workspaces/cicd-statistics                                             @backstage/community-plugins-maintainers
/workspaces/cloudbuild                                                  @backstage/community-plugins-maintainers
/workspaces/code-climate                                                @backstage/community-plugins-maintainers
/workspaces/code-coverage                                               @backstage/community-plugins-maintainers  @alde
/workspaces/codescene                                                   @backstage/community-plugins-maintainers
/workspaces/confluence                                                  @backstage/community-plugins-maintainers  @fjudith
/workspaces/copilot                                                     @backstage/community-plugins-maintainers  @esw-afabiano
/workspaces/cost-insights                                               @backstage/community-plugins-maintainers  @backstage/silver-lining
/workspaces/dynatrace                                                   @backstage/community-plugins-maintainers
/workspaces/entity-feedback                                             @backstage/community-plugins-maintainers  @kuangp
/workspaces/entity-validation                                           @backstage/community-plugins-maintainers
/workspaces/explore                                                     @backstage/community-plugins-maintainers  @backstage/sda-se-reviewers
/workspaces/feedback                                                    @backstage/community-plugins-maintainers  @riginoommen @deshmukhmayur @yashoswalyo
/workspaces/firehydrant                                                 @backstage/community-plugins-maintainers
/workspaces/fossa                                                       @backstage/community-plugins-maintainers  @backstage/sda-se-reviewers
/workspaces/gcalendar                                                   @backstage/community-plugins-maintainers
/workspaces/gcp-projects                                                @backstage/community-plugins-maintainers
/workspaces/git-release-manager                                         @backstage/community-plugins-maintainers  @erikengervall
/workspaces/github-actions                                              @backstage/community-plugins-maintainers
/workspaces/github-deployments                                          @backstage/community-plugins-maintainers
/workspaces/github-discussions                                          @backstage/community-plugins-maintainers  @minkimcello @taras
/workspaces/github-issues                                               @backstage/community-plugins-maintainers
/workspaces/github-pull-requests-board                                  @backstage/community-plugins-maintainers  @gregorytalita
/workspaces/gitops-profiles                                             @backstage/community-plugins-maintainers
/workspaces/gocd                                                        @backstage/community-plugins-maintainers
/workspaces/grafana                                                     @backstage/community-plugins-maintainers
/workspaces/graphiql                                                    @backstage/community-plugins-maintainers
/workspaces/graphql-voyager                                             @backstage/community-plugins-maintainers
/workspaces/ilert                                                       @backstage/community-plugins-maintainers
/workspaces/jaeger                                                      @backstage/community-plugins-maintainers
/workspaces/jenkins                                                     @backstage/community-plugins-maintainers
/workspaces/jfrog-artifactory                                           @backstage/community-plugins-maintainers  @BethGriggs
/workspaces/kafka                                                       @backstage/community-plugins-maintainers  @andrewthauer
/workspaces/keycloak                                                    @backstage/community-plugins-maintainers  @AndrienkoAleksandr @schultzp2020 @dzemanov
/workspaces/kiali                                                       @backstage/community-plugins-maintainers  @aljesusg @josunect @leandroberetta
/workspaces/lighthouse                                                  @backstage/community-plugins-maintainers
/workspaces/linguist                                                    @backstage/community-plugins-maintainers  @awanlin
/workspaces/linkerd                                                     @backstage/community-plugins-maintainers
/workspaces/manage                                                      @backstage/community-plugins-maintainers  @grantila
/workspaces/matomo                                                      @backstage/community-plugins-maintainers  @yashoswalyo @deshmukhmayur @riginoommen
/workspaces/mend                                                        @backstage/community-plugins-maintainers  @dariuszsobkowicz
/workspaces/microsoft-calendar                                          @backstage/community-plugins-maintainers
/workspaces/mta                                                         @backstage/community-plugins-maintainers  @ibolton336
/workspaces/multi-source-security-viewer                                @backstage/community-plugins-maintainers  @caugello @cryptorodeo
/workspaces/newrelic                                                    @backstage/community-plugins-maintainers
/workspaces/nexus-repository-manager                                    @backstage/community-plugins-maintainers  @schultzp2020
/workspaces/nomad                                                       @backstage/community-plugins-maintainers
/workspaces/noop                                                        @backstage/community-plugins-maintainers
/workspaces/npm                                                         @backstage/community-plugins-maintainers  @christoph-jerolimov @ciiay @karthikjeeyar
/workspaces/ocm                                                         @backstage/community-plugins-maintainers  @christoph-jerolimov @ciiay @debsmita1 @divyanshiGupta @its-mitesh-kumar @logonoff
/workspaces/octopus-deploy                                              @backstage/community-plugins-maintainers  @jmezach
/workspaces/odo                                                         @backstage/community-plugins-maintainers  @rm3l
/workspaces/opencost                                                    @backstage/community-plugins-maintainers
/workspaces/periskop                                                    @backstage/community-plugins-maintainers
/workspaces/pingidentity                                                @backstage/community-plugins-maintainers  @jessicajhee
/workspaces/playlist                                                    @backstage/community-plugins-maintainers  @kuangp
/workspaces/puppetdb                                                    @backstage/community-plugins-maintainers
/workspaces/quay                                                        @backstage/community-plugins-maintainers  @caugello @cryptorodeo
/workspaces/rbac                                                        @backstage/community-plugins-maintainers  @AndrienkoAleksandr @christoph-jerolimov @divyanshiGupta @PatAKnight @dzemanov
/workspaces/redhat-argocd                                               @backstage/community-plugins-maintainers  @caugello @cryptorodeo
/workspaces/repo-tools                                                  @backstage/community-plugins-maintainers
/workspaces/report-portal                                               @backstage/community-plugins-maintainers  @yashoswalyo @deshmukhmayur @riginoommen
/workspaces/rollbar                                                     @backstage/community-plugins-maintainers  @andrewthauer
/workspaces/scaffolder-backend-module-annotator                         @backstage/community-plugins-maintainers  @debsmita1
/workspaces/scaffolder-backend-module-kubernetes                        @backstage/community-plugins-maintainers  @debsmita1
/workspaces/scaffolder-backend-module-regex                             @backstage/community-plugins-maintainers  @04kash
/workspaces/scaffolder-backend-module-servicenow                        @backstage/community-plugins-maintainers  @schultzp2020
/workspaces/scaffolder-backend-module-sonarqube                         @backstage/community-plugins-maintainers  @04kash @schultzp2020
/workspaces/scaffolder-relation-processor                               @backstage/community-plugins-maintainers  @04kash
/workspaces/sentry                                                      @backstage/community-plugins-maintainers
/workspaces/shortcuts                                                   @backstage/community-plugins-maintainers
/workspaces/sonarqube                                                   @backstage/community-plugins-maintainers  @backstage/sda-se-reviewers
/workspaces/splunk                                                      @backstage/community-plugins-maintainers
/workspaces/stack-overflow                                              @backstage/community-plugins-maintainers
/workspaces/stackstorm                                                  @backstage/community-plugins-maintainers
/workspaces/tech-insights                                               @backstage/community-plugins-maintainers  @xantier @punkle
/workspaces/tech-radar                                                  @backstage/community-plugins-maintainers
/workspaces/tekton                                                      @backstage/community-plugins-maintainers  @caugello @cryptorodeo
/workspaces/todo                                                        @backstage/community-plugins-maintainers
/workspaces/topology                                                    @backstage/community-plugins-maintainers  @christoph-jerolimov @ciiay @debsmita1 @divyanshiGupta @its-mitesh-kumar @logonoff
/workspaces/vault                                                       @backstage/community-plugins-maintainers
/workspaces/wheel-of-names                                              @backstage/community-plugins-maintainers  @philippeckelintive @johannes-kirchner
/workspaces/xcmetrics                                                   @backstage/community-plugins-maintainers
>>>>>>> 3dbd2598
<|MERGE_RESOLUTION|>--- conflicted
+++ resolved
@@ -8,55 +8,6 @@
 yarn.lock                                                               @backstage/community-plugins-maintainers @backstage-service
 */yarn.lock                                                             @backstage/community-plugins-maintainers @backstage-service
 
-<<<<<<< HEAD
-/workspaces/3scale                                  @backstage/community-plugins-maintainers  @04kash @AndrienkoAleksandr
-/workspaces/acr                                     @backstage/community-plugins-maintainers  @christoph-jerolimov @invincibleJai
-/workspaces/adr                                     @backstage/community-plugins-maintainers  @kuangp
-/workspaces/analytics                               @backstage/community-plugins-maintainers  @jmezach
-/workspaces/azure-devops                            @backstage/community-plugins-maintainers  @awanlin
-/workspaces/azure-storage-explorer                  @backstage/community-plugins-maintainers  @deepan10
-/workspaces/bitrise                                 @backstage/community-plugins-maintainers  @backstage/sda-se-reviewers
-/workspaces/blackduck                               @backstage/community-plugins-maintainers  @deepan10
-/workspaces/code-coverage                           @backstage/community-plugins-maintainers  @alde
-/workspaces/confluence                              @backstage/community-plugins-maintainers  @fjudith
-/workspaces/copilot                                 @backstage/community-plugins-maintainers  @esw-afabiano
-/workspaces/cost-insights                           @backstage/community-plugins-maintainers  @backstage/silver-lining
-/workspaces/entity-feedback                         @backstage/community-plugins-maintainers  @kuangp
-/workspaces/explore                                 @backstage/community-plugins-maintainers  @backstage/sda-se-reviewers
-/workspaces/feedback                                @backstage/community-plugins-maintainers  @riginoommen @deshmukhmayur @yashoswalyo
-/workspaces/fossa                                   @backstage/community-plugins-maintainers  @backstage/sda-se-reviewers
-/workspaces/git-release-manager                     @backstage/community-plugins-maintainers  @erikengervall
-/workspaces/github-pull-requests-board              @backstage/community-plugins-maintainers  @gregorytalita
-/workspaces/jfrog-artifactory                       @backstage/community-plugins-maintainers  @BethGriggs
-/workspaces/kafka                                   @backstage/community-plugins-maintainers  @andrewthauer
-/workspaces/keycloak                                @backstage/community-plugins-maintainers  @AndrienkoAleksandr @schultzp2020
-/workspaces/kiali                                   @backstage/community-plugins-maintainers  @aljesusg @josunect
-/workspaces/linguist                                @backstage/community-plugins-maintainers  @awanlin
-/workspaces/matomo                                  @backstage/community-plugins-maintainers  @yashoswalyo @deshmukhmayur @riginoommen
-/workspaces/mend                                    @backstage/community-plugins-maintainers  @dariuszsobkowicz
-/workspaces/mta                                     @backstage/community-plugins-maintainers  @ibolton336
-/workspaces/nexus-repository-manager                @backstage/community-plugins-maintainers  @schultzp2020
-/workspaces/npm                                     @backstage/community-plugins-maintainers  @christoph-jerolimov @karthikjeeyar
-/workspaces/ocm                                     @backstage/community-plugins-maintainers  @christoph-jerolimov @debsmita1
-/workspaces/octopus-deploy                          @backstage/community-plugins-maintainers  @jmezach
-/workspaces/pingidentity                            @backstage/community-plugins-maintainers  @jessicajhee
-/workspaces/playlist                                @backstage/community-plugins-maintainers  @kuangp
-/workspaces/quay                                    @backstage/community-plugins-maintainers  @christoph-jerolimov @karthikjeeyar @rohitkrai03 @Eswaraiahsapram
-/workspaces/rbac                                    @backstage/community-plugins-maintainers  @AndrienkoAleksandr @divyanshiGupta @PatAKnight
-/workspaces/redhat-argocd                           @backstage/community-plugins-maintainers  @karthikjeeyar @rohitkrai03 @Eswaraiahsapram
-/workspaces/redhat-resource-optimization            @backstage/community-plugins-maintainers  @christoph-jerolimov @04kash
-/workspaces/report-portal                           @backstage/community-plugins-maintainers  @yashoswalyo
-/workspaces/rollbar                                 @backstage/community-plugins-maintainers  @andrewthauer
-/workspaces/scaffolder-backend-module-sonarqube     @backstage/community-plugins-maintainers  @04kash @schultzp2020
-/workspaces/scaffolder-backend-module-servicenow    @backstage/community-plugins-maintainers  @schultzp2020
-/workspaces/scaffolder-backend-module-regex         @backstage/community-plugins-maintainers  @04kash
-/workspaces/scaffolder-relation-processor           @backstage/community-plugins-maintainers  @04kash
-/workspaces/shorturl                                @backstage/community-plugins-maintainers  @avila-m-6 @shailahir
-/workspaces/sonarqube                               @backstage/community-plugins-maintainers  @backstage/sda-se-reviewers
-/workspaces/tech-insights                           @backstage/community-plugins-maintainers  @xantier
-/workspaces/tekton                                  @backstage/community-plugins-maintainers  @christoph-jerolimov @karthikjeeyar
-/workspaces/topology                                @backstage/community-plugins-maintainers  @divyanshiGupta @debsmita1 @ciiay
-=======
 /workspaces/3scale                                                      @backstage/community-plugins-maintainers  @04kash @AndrienkoAleksandr
 /workspaces/acr                                                         @backstage/community-plugins-maintainers  @christoph-jerolimov @ciiay @debsmita1 @divyanshiGupta @its-mitesh-kumar @logonoff
 /workspaces/acs                                                         @backstage/community-plugins-maintainers  @sachaudh @alwayshooin @dvail @maknop
@@ -150,6 +101,7 @@
 /workspaces/scaffolder-relation-processor                               @backstage/community-plugins-maintainers  @04kash
 /workspaces/sentry                                                      @backstage/community-plugins-maintainers
 /workspaces/shortcuts                                                   @backstage/community-plugins-maintainers
+/workspaces/shorturl                                                    @backstage/community-plugins-maintainers @avila-m-6 @shailahir
 /workspaces/sonarqube                                                   @backstage/community-plugins-maintainers  @backstage/sda-se-reviewers
 /workspaces/splunk                                                      @backstage/community-plugins-maintainers
 /workspaces/stack-overflow                                              @backstage/community-plugins-maintainers
@@ -161,5 +113,4 @@
 /workspaces/topology                                                    @backstage/community-plugins-maintainers  @christoph-jerolimov @ciiay @debsmita1 @divyanshiGupta @its-mitesh-kumar @logonoff
 /workspaces/vault                                                       @backstage/community-plugins-maintainers
 /workspaces/wheel-of-names                                              @backstage/community-plugins-maintainers  @philippeckelintive @johannes-kirchner
-/workspaces/xcmetrics                                                   @backstage/community-plugins-maintainers
->>>>>>> 3dbd2598
+/workspaces/xcmetrics                                                   @backstage/community-plugins-maintainers