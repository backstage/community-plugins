--- conflicted
+++ resolved
@@ -41,11 +41,8 @@
 /workspaces/redhat-resource-optimization            @backstage/community-plugins-maintainers
 /workspaces/report-portal                           @backstage/community-plugins-maintainers  @yashoswalyo
 /workspaces/rollbar                                 @backstage/community-plugins-maintainers  @andrewthauer
-<<<<<<< HEAD
 /workspaces/scaffolder-backend-module-sonarqube     @backstage/community-plugins-maintainers  @04kash @schultzp2020
-=======
 /workspaces/scaffolder-backend-module-servicenow    @backstage/community-plugins-maintainers  @schultzp2020
->>>>>>> 91731e01
 /workspaces/scaffolder-relation-processor           @backstage/community-plugins-maintainers  @04kash
 /workspaces/sonarqube                               @backstage/community-plugins-maintainers  @backstage/sda-se-reviewers
 /workspaces/tech-insights                           @backstage/community-plugins-maintainers  @xantier
